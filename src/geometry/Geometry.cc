--- conflicted
+++ resolved
@@ -27,19 +27,11 @@
 
 
     void polyhed_get_vol_centroid(const std::vector<Point> ccoords,
-<<<<<<< HEAD
-				  const unsigned int nf,
-				  const std::vector<unsigned int> nfnodes,
-				  const std::vector<Point> fcoords,
-				  double *volume,
-				  Point *centroid)
-=======
                                   const unsigned int nf,
                                   const std::vector<unsigned int> nfnodes,
                                   const std::vector<Point> fcoords,
                                   double *volume,
                                   Point *centroid)
->>>>>>> 7d7cbb38
     {
       Point v1(3), v2(3), v3(3);
       bool negvol = false;
@@ -95,21 +87,12 @@
           } else {
             // geometric center of all face nodes
 
-<<<<<<< HEAD
-            Point fcenter(0.0,0.0,0.0);
-            for (int j = 0; j < nfnodes[i]; j++)
-              fcenter += fcoords[offset+j];
-            fcenter /= nfnodes[i];
-
-            for (int j = 0; j < nfnodes[i]; j++) { // for each edge of face
-=======
             Point fcenter(0.0, 0.0, 0.0);
             for (int j = 0; j < nfnodes[i]; ++j)
               fcenter += fcoords[offset+j];
             fcenter /= nfnodes[i];
 
             for (int j = 0; j < nfnodes[i]; ++j) {  // for each edge of face
->>>>>>> 7d7cbb38
 
               // form tet from edge of face, face center and cell center
 
@@ -128,13 +111,8 @@
 
               (*centroid) += tvolume*tcentroid;      // sum up 1st moment
               (*volume) += tvolume;                  // sum up 0th moment
-<<<<<<< HEAD
-	
-            } // for each edge of face
-=======
 
             }  // for each edge of face
->>>>>>> 7d7cbb38
           }
 
           offset += nfnodes[i];
@@ -148,24 +126,14 @@
       (*volume) /= 6;  // Account for multiplier here rather than in
                        // computation of each tet
 
-<<<<<<< HEAD
-      if (negvol) { // one of the subtets was inverted. Label the volume
-                    // total as negative so that calling applications
-                    // understand that this is an invalid element
-=======
       if (negvol) {  // one of the subtets was inverted. Label the volume
                      // total as negative so that calling applications
                      // understand that this is an invalid element
->>>>>>> 7d7cbb38
         if (*volume > 0.0)
           (*volume) = -(*volume);
       }
 
-<<<<<<< HEAD
-    } // polyhed_get_vol_centroid
-=======
     }  // polyhed_get_vol_centroid
->>>>>>> 7d7cbb38
 
 
 
@@ -222,13 +190,8 @@
             fcenter += fcoords[offset+j];
           fcenter /= nfnodes[i];
 
-<<<<<<< HEAD
-          for (int j = 0; j < nfnodes[i]; j++) { // for each edge of face
-	
-=======
           for (int j = 0; j < nfnodes[i]; ++j) {  // for each edge of face
 
->>>>>>> 7d7cbb38
             // form tet from edge of face, face center and test point
 
             Point tcentroid(3);
@@ -245,20 +208,12 @@
             if (tvolume < 0.0)
               return false;
 
-<<<<<<< HEAD
-          } // for each edge of face
-=======
           }  // for each edge of face
->>>>>>> 7d7cbb38
 
           offset += nfnodes[i];
         }
 
-<<<<<<< HEAD
-      } // for each face
-=======
       }  // for each face
->>>>>>> 7d7cbb38
 
       return true;
 
@@ -298,22 +253,14 @@
       int dim = coords[0].dim();
 
       Point center(dim);
-<<<<<<< HEAD
-	
-=======
-
->>>>>>> 7d7cbb38
+
       // Compute a center point
 
       for (int i = 0; i < np; i++)
         center += coords[i];
       center /= np;
 
-<<<<<<< HEAD
-      if (coords.size() == 3) { // triangle - straightforward
-=======
       if (coords.size() == 3) {  // triangle - straightforward
->>>>>>> 7d7cbb38
         Point v1 = coords[2]-coords[1];
         Point v2 = coords[0]-coords[1];
 
@@ -321,12 +268,7 @@
 
         (*area) = norm(*normal);
         (*centroid) = center;
-<<<<<<< HEAD
-      }
-      else {
-=======
       } else {
->>>>>>> 7d7cbb38
         // Compute the area of each triangle formed by
         // the center point and each polygon edge
 
@@ -334,15 +276,9 @@
         for (int i = 0; i < np; i++) {
           Point v1 = coords[i]-center;
           Point v2 = coords[(i+1)%np]-center;
-<<<<<<< HEAD
-	
+
           Point v3 = 0.5*v1^v2;
-	
-=======
-
-          Point v3 = 0.5*v1^v2;
-
->>>>>>> 7d7cbb38
+
           double area_temp = norm(v3);
 
           // In 2D, if the cross-product is negative, the element is inverted
@@ -362,27 +298,16 @@
         (*centroid) /= (*area);
       }
 
-<<<<<<< HEAD
-      if (negvol) { // one of the subtris was inverted or degenerate.
-                    // Label the volume total as negative so that
-                    // calling applications understand that this is an
-                    // invalid element
-=======
       if (negvol) {  // one of the subtris was inverted or degenerate.
                      // Label the volume total as negative so that
                      // calling applications understand that this is an
                      // invalid element
->>>>>>> 7d7cbb38
         if (*area > 0.0)
           (*area) = -(*area);
       }
 
-<<<<<<< HEAD
     } // polygon_get_area_centroid
 
-=======
-    }  // polygon_get_area_centroid
->>>>>>> 7d7cbb38
 
 
     // Get area weighted normal of polygon
@@ -428,11 +353,7 @@
     //       // compute sum of area weighted normals of each triangular facet
 
     //       Point center(dim);
-<<<<<<< HEAD
-	
-=======
-
->>>>>>> 7d7cbb38
+
     //       // Compute a center point
 
     //       for (int i = 0; i < np; i++)
@@ -444,11 +365,7 @@
     //         Point v2 = coords[(i+1)%np]-center;
 
     //         Point v3 = v1^v2;
-<<<<<<< HEAD
-	
-=======
-
->>>>>>> 7d7cbb38
+
     //         normal += 0.5*v3;
     //       }
     //     }
@@ -498,10 +415,10 @@
   void segment_get_vol_centroid(const std::vector<Point> ccoords,
                                 Geom_type my_geom_type,
                                 double *volume, Point* centroid) {
-    if (my_geom_type == CARTESIAN) {
+    if (my_geom_type == Geom_type::CARTESIAN) {
       *volume = norm(ccoords[1]-ccoords[0]);
       *centroid = 0.5*(ccoords[1]+ccoords[0]);
-    } else if (my_geom_type == SPHERICAL) {
+    } else if (my_geom_type == Geom_type::SPHERICAL) {
       *volume = 4.0*M_PI*(pow(ccoords[1].x(), 3) -
                           pow(ccoords[0].x(), 3)) / 3.0;
       *centroid = 0.5*(ccoords[1]+ccoords[0]);
@@ -511,9 +428,9 @@
   void face1d_get_area(const std::vector<Point> fcoords,
                        Geom_type my_geom_type,
                        double *area) {
-    if (my_geom_type == CARTESIAN) {
+    if (my_geom_type == Geom_type::CARTESIAN) {
       *area = 1.0;
-    } else if (my_geom_type == SPHERICAL) {
+    } else if (my_geom_type == Geom_type::SPHERICAL) {
       *area = 4.0*M_PI*pow(fcoords[0].x(), 2);
     }
 
