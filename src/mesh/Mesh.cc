--- conflicted
+++ resolved
@@ -170,7 +170,7 @@
       num_wedges_all += 2*fedges.size();  // In 2D there will be 1 edge per face
       numwedges_in_cell += 2*fedges.size();
 
-      if (ptype == Parallel_type::OWNED) 
+      if (ptype == Parallel_type::OWNED)
         num_wedges_owned += 2*fedges.size();
       else
         num_wedges_ghost += 2*fedges.size();
@@ -305,7 +305,7 @@
   int nnodes_owned = num_nodes<Parallel_type::OWNED>();
   int nnodes_ghost = num_nodes<Parallel_type::GHOST>();
   int nnodes = nnodes_owned + nnodes_ghost;
-  
+
   cell_corner_ids.resize(ncells);
   node_corner_ids.resize(nnodes);
 
@@ -415,7 +415,7 @@
   // #else
   std::cerr << "No partitioner defined - " <<
       "subdividing cell index space into equal parts\n";
-  
+
   int ncells = num_cells<Parallel_type::OWNED>();
   int ncells_per_tile =
       static_cast<int> (static_cast<double>(ncells)/num_tiles_ + 0.5);
@@ -677,7 +677,7 @@
 }
 
 
-void Mesh::cell_get_edges (const Entity_ID cellid, 
+void Mesh::cell_get_edges (const Entity_ID cellid,
                            Entity_ID_List *edgeids) const {
 
 
@@ -1843,17 +1843,10 @@
     pointcoords->push_back(fcen0);
   }
 
-<<<<<<< HEAD
   facetpoints->push_back({{0, 1}});
   facetpoints->push_back({{1, 2}});
   facetpoints->push_back({{2, 3}});
   facetpoints->push_back({{2, 4}});
-=======
-  facetpoints->push_back({{0,1}});
-  facetpoints->push_back({{1,2}});
-  facetpoints->push_back({{2,3}});
-  facetpoints->push_back({{3,0}});
->>>>>>> 0f33c734
 
 }  // corner get facetization for 3D
 
@@ -1863,7 +1856,7 @@
 // particular order in 3D
 
 void
-Mesh::corner_get_coordinates(const Entity_ID cornerid, 
+Mesh::corner_get_coordinates(const Entity_ID cornerid,
                              std::vector<JaliGeometry::Point> *pointcoords)
     const {
 
