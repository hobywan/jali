--- conflicted
+++ resolved
@@ -21,12 +21,7 @@
 
 class GenerationSpec;
 
-class Mesh_simple : public virtual Mesh
-{
-<<<<<<< HEAD
-
-=======
->>>>>>> 7d7cbb38
+class Mesh_simple : public virtual Mesh {
 public:
 
   // the request_faces and request_edges arguments have to be at the
@@ -36,10 +31,6 @@
   // of the call and making the pointer argument seem NULL. In C++11,
   // we could "delete" the illegal version of the call effectively
   // blocking the implicit conversion.
-<<<<<<< HEAD
-
-=======
->>>>>>> 7d7cbb38
   Mesh_simple (double x0, double y0, double z0,
 	       double x1, double y1, double z1,
 	       int nx, int ny, int nz, const MPI_Comm& communicator,
@@ -48,40 +39,33 @@
 	       const bool request_faces = true,
 	       const bool request_edges = false,
                const bool request_wedges = false,
-<<<<<<< HEAD
                const bool request_corners = false,
-               const int num_tiles = 0);
+               const int num_tiles_ini = 0);
 
   Mesh_simple (double x0, double y0,
 	       double x1, double y1,
 	       int nx, int ny, const MPI_Comm& communicator,
-=======
-               const bool request_corners = false);
-
-  Mesh_simple (double x0, double y0,
-               double x1, double y1,
-               int nx, int ny, const MPI_Comm& communicator,
-               const JaliGeometry::GeometricModelPtr &gm =
-               (JaliGeometry::GeometricModelPtr) NULL,
-               const bool request_faces = true,
-               const bool request_edges = false,
-               const bool request_wedges = false,
-               const bool request_corners = false);
-
-  Mesh_simple (std::vector<double> x, const MPI_Comm& communicator,
->>>>>>> 7d7cbb38
 	       const JaliGeometry::GeometricModelPtr &gm =
                (JaliGeometry::GeometricModelPtr) NULL,
 	       const bool request_faces = true,
 	       const bool request_edges = false,
                const bool request_wedges = false,
                const bool request_corners = false,
-<<<<<<< HEAD
-               const int num_tiles = 0);
-=======
+               const int num_tiles_ini = 0,
+               const JaliGeometry::Geom_type geom_type =
+               JaliGeometry::Geom_type::CARTESIAN);
+
+
+  Mesh_simple (std::vector<double> x, const MPI_Comm& communicator,
+	       const JaliGeometry::GeometricModelPtr &gm =
+               (JaliGeometry::GeometricModelPtr) NULL,
+	       const bool request_faces = true,
+	       const bool request_edges = false,
+               const bool request_wedges = false,
+               const bool request_corners = false,
+               const int num_tiles_ini = 0,
                const JaliGeometry::Geom_type
-               geom_type = JaliGeometry::CARTESIAN);
->>>>>>> 7d7cbb38
+               geom_type = JaliGeometry::Geom_type::CARTESIAN);
 
   // Construct a mesh by extracting a subset of entities from another
   // mesh. In some cases like extracting a surface mesh from a volume
@@ -119,65 +103,23 @@
               const bool request_faces = true,
               const bool request_edges = false,
               const bool request_wedges = false,
-<<<<<<< HEAD
               const bool request_corners = false,
               const int num_tiles = 0);
 
   virtual ~Mesh_simple ();
 
-  void update ();
-=======
-              const bool request_corners = false);
->>>>>>> 7d7cbb38
-
-  virtual ~Mesh_simple ();
-
   // Get parallel type of entity
-<<<<<<< HEAD
-
-=======
->>>>>>> 7d7cbb38
   Parallel_type entity_get_ptype(const Entity_kind kind,
 				 const Entity_ID entid) const;
 
 
   // Get cell type
-<<<<<<< HEAD
-
   Cell_type cell_get_type(const Entity_ID cellid) const;
 
-
-=======
-  Cell_type cell_get_type(const Entity_ID cellid) const;
-
->>>>>>> 7d7cbb38
-  //
-  // General mesh information
-  // -------------------------
-  //
-
-  // Number of entities of any kind (cell, face, node) and in a
-  // particular category (OWNED, GHOST, USED)
-<<<<<<< HEAD
-
-  //  unsigned int num_entities (const Entity_kind kind,
-  //			     const Parallel_type ptype) const;
-
-
-  // Global ID of any entity
-
-  Entity_ID GID(const Entity_ID lid, const Entity_kind kind) const;
-
-
-
-=======
-  unsigned int num_entities(const Entity_kind kind,
-                            const Parallel_type ptype) const;
 
   // Global ID of any entity
   Entity_ID GID(const Entity_ID lid, const Entity_kind kind) const;
 
->>>>>>> 7d7cbb38
   //
   // Mesh Entity Adjacencies
   //-------------------------
@@ -186,10 +128,6 @@
   // Downward Adjacencies
   //---------------------
 
-<<<<<<< HEAD
-
-=======
->>>>>>> 7d7cbb38
   // Get nodes of cell
   // On a distributed mesh, all nodes (OWNED or GHOST) of the cell
   // are returned
@@ -199,15 +137,8 @@
   // arbitrary order
   // In 2D, the nodes of the polygon will be returned in ccw order
   // consistent with the face normal
-<<<<<<< HEAD
-
-  void cell_get_nodes (const Entity_ID cellid,
-		       std::vector<Entity_ID> *nodeids) const;
-
-=======
   void cell_get_nodes(const Entity_ID cellid,
                       std::vector<Entity_ID> *nodeids) const;
->>>>>>> 7d7cbb38
 
   // Get nodes of face
   // On a distributed mesh, all nodes (OWNED or GHOST) of the face
@@ -215,15 +146,8 @@
   // In 3D, the nodes of the face are returned in ccw order consistent
   // with the face normal
   // In 2D, nfnodes is 2
-<<<<<<< HEAD
-
-  void face_get_nodes (const Entity_ID faceid,
-		       std::vector<Entity_ID> *nodeids) const;
-
-=======
   void face_get_nodes(const Entity_ID faceid,
                       std::vector<Entity_ID> *nodeids) const;
->>>>>>> 7d7cbb38
 
   // Get nodes of edge
 
@@ -245,27 +169,6 @@
   //-------------------
 
   // Cells of type 'ptype' connected to a node
-<<<<<<< HEAD
-
-  void node_get_cells (const Entity_ID nodeid,
-		       const Parallel_type ptype,
-		       std::vector<Entity_ID> *cellids) const;
-
-  // Faces of type 'ptype' connected to a node
-
-  void node_get_faces (const Entity_ID nodeid,
-		       const Parallel_type ptype,
-		       std::vector<Entity_ID> *faceids) const;
-
-  // Get faces of ptype of a particular cell that are connected to the
-  // given node
-
-  void node_get_cell_faces (const Entity_ID nodeid,
-			    const Entity_ID cellid,
-			    const Parallel_type ptype,
-			    std::vector<Entity_ID> *faceids) const;
-
-=======
   void node_get_cells(const Entity_ID nodeid,
                       const Parallel_type ptype,
                       std::vector<Entity_ID> *cellids) const;
@@ -281,7 +184,6 @@
                            const Entity_ID cellid,
                            const Parallel_type ptype,
                            std::vector<Entity_ID> *faceids) const;
->>>>>>> 7d7cbb38
 
   // Same level adjacencies
   //-----------------------
@@ -306,28 +208,12 @@
 			       const Parallel_type ptype,
 			       std::vector<Entity_ID> *nadj_cellids) const;
 
-<<<<<<< HEAD
-
-=======
->>>>>>> 7d7cbb38
   //
   // Mesh entity geometry
   //--------------
   //
 
   // Node coordinates - 3 in 3D and 2 in 2D
-<<<<<<< HEAD
-
-  void node_get_coordinates (const Entity_ID nodeid,
-			     JaliGeometry::Point *ncoord) const;
-
-
-  // Face coordinates - conventions same as face_to_nodes call
-  // Number of nodes is the vector size divided by number of spatial dimensions
-
-  void face_get_coordinates (const Entity_ID faceid,
-			     std::vector<JaliGeometry::Point> *fcoords) const;
-=======
   void node_get_coordinates(const Entity_ID nodeid,
                             JaliGeometry::Point *ncoord) const;
 
@@ -335,7 +221,6 @@
   // Number of nodes is the vector size divided by number of spatial dimensions
   void face_get_coordinates(const Entity_ID faceid,
                             std::vector<JaliGeometry::Point> *fcoords) const;
->>>>>>> 7d7cbb38
 
   // Coordinates of cells in standard order (Exodus II convention)
   // STANDARD CONVENTION WORKS ONLY FOR STANDARD Entity_kind::CELL TYPES IN 3D
@@ -343,13 +228,8 @@
   // arbitrary order
   // Number of nodes is vector size divided by number of spatial dimensions
 
-<<<<<<< HEAD
-  void cell_get_coordinates (const Entity_ID cellid,
-			     std::vector<JaliGeometry::Point> *ccoords) const;
-=======
   void cell_get_coordinates(const Entity_ID cellid,
                             std::vector<JaliGeometry::Point> *ccoords) const;
->>>>>>> 7d7cbb38
 
   // Modify the coordinates of a node
 
@@ -358,38 +238,11 @@
 
   void node_set_coordinates(const Entity_ID nodeid, const double *coords);
 
-<<<<<<< HEAD
-
-=======
->>>>>>> 7d7cbb38
   //
   // Boundary Conditions or Sets
   //----------------------------
   //
 
-<<<<<<< HEAD
-
-  unsigned int get_set_size (const Set_Name setname,
-			     const Entity_kind kind,
-			     const Parallel_type ptype) const;
-
-
-  unsigned int get_set_size (const char *setname,
-			     const Entity_kind kind,
-			     const Parallel_type ptype) const;
-
-
-  void get_set_entities (const Set_Name setname,
-			 const Entity_kind kind,
-			 const Parallel_type ptype,
-			 Entity_ID_List *entids) const;
-
-
-  void get_set_entities (const char *setname,
-			 const Entity_kind kind,
-			 const Parallel_type ptype,
-			 Entity_ID_List *entids) const;
-=======
   unsigned int get_set_size(const Set_Name setname,
                             const Entity_kind kind,
                             const Parallel_type ptype) const;
@@ -410,7 +263,6 @@
                         const Entity_kind kind,
                         const Parallel_type ptype,
                         Entity_ID_List *entids) const;
->>>>>>> 7d7cbb38
 
 
   // this should be used with extreme caution:
@@ -507,27 +359,13 @@
                                         const bool ordered=false) const;
 
   // Cells connected to a face
-<<<<<<< HEAD
-
-  void face_get_cells_internal (const Entity_ID faceid,
-                                const Parallel_type ptype,
-                                std::vector<Entity_ID> *cellids) const;
-=======
   void face_get_cells_internal(const Entity_ID faceid,
                                const Parallel_type ptype,
                                std::vector<Entity_ID> *cellids) const;
->>>>>>> 7d7cbb38
 
 
   // Edges of a cell
 
-<<<<<<< HEAD
-  void cell_get_edges_internal (const Entity_ID cellid,
-                                Entity_ID_List *edgeids) const
-  {
-    Errors::Message mesg("Edges not implemented in this framework. Use MSTK");
-    Exceptions::Jali_throw(mesg);
-=======
   void cell_get_edges_internal(const Entity_ID cellid,
                                Entity_ID_List *edgeids) const {
     if (spacedim == 1) {
@@ -538,7 +376,6 @@
       Errors::Message mesg("Edges not implemented in this framework. Use MSTK");
       Exceptions::Jali_throw(mesg);
     }
->>>>>>> 7d7cbb38
   }
 
   // edges and directions of a 2D cell
@@ -567,10 +404,6 @@
     }
   };
 
-<<<<<<< HEAD
-
-=======
->>>>>>> 7d7cbb38
 };
 
   // -------------------------
@@ -620,7 +453,7 @@
     return i;
   }
 
-} // close namespace Jali
+}  // close namespace Jali
 
 
 
