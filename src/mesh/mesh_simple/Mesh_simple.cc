--- conflicted
+++ resolved
@@ -55,13 +55,8 @@
 // Constructor - Construct a new mesh from a subset of an existing mesh
 //--------------------------------------
 
-<<<<<<< HEAD
-Mesh_simple::Mesh_simple (const Mesh *inmesh,
-                          const std::vector<std::string>& setnames,
-=======
 Mesh_simple::Mesh_simple (const std::shared_ptr<Mesh> inmesh, 
                           const std::vector<std::string>& setnames, 
->>>>>>> 0f33c734
                           const Entity_kind setkind,
                           const bool flatten,
                           const bool extrude,
