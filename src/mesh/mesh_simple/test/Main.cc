--- conflicted
+++ resolved
@@ -6,14 +6,9 @@
 
 int main(int argc, char *argv[])
 {
-  MPI_Init(&argc,&argv);
-<<<<<<< HEAD
-
-  return UnitTest::RunAllTests ();
-=======
+  MPI_Init(&argc, &argv);
   
-  int status = UnitTest::RunAllTests ();
->>>>>>> 0f33c734
+  int status = UnitTest::RunAllTests();
 
   MPI_Finalize();
 
