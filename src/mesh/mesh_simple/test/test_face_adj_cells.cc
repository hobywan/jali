#include <iostream>
#include <vector>
#include "stdlib.h"
#include "math.h"

#include "UnitTest++.h"
#include "../Mesh_simple.hh"

TEST(FACE_ADJ_CELLS) {
<<<<<<< HEAD

  using namespace std;

=======
>>>>>>> 7d7cbb38
  const unsigned int exp_ncell = 27, exp_nface = 108, exp_nnode = 64;
  const unsigned int exp_nadj[27] = {3, 4, 3,  4, 5, 4,  3, 4, 3,
                                     4, 5, 4,  5, 6, 5,  4, 5, 4,
                                     3, 4, 3,  4, 5, 4,  3, 4, 3};
  const int exp_adjcells[27][6] = {{  1,  3,  9, -1, -1, -1},
<<<<<<< HEAD
				   {  2,  4,  0, 10, -1, -1},
				   {  5,  1, 11, -1, -1, -1},
				   {  0,  4,  6, 12, -1, -1},
				   {  1,  5,  7,  3, 13, -1},
				   {  2,  8,  4, 14, -1, -1},
				   {  3,  7, 15, -1, -1, -1},
				   {  4,  8,  6, 16, -1, -1},
				   {  5,  7, 17, -1, -1, -1},
				
				   { 10, 12,  0, 18, -1, -1},
				   { 11, 13,  9,  1, 19, -1},
				   { 14, 10,  2, 20, -1, -1},
				   {  9, 13, 15,  3, 21, -1},
				   { 10, 14, 16, 12,  4, 22},
					    { 11, 17, 13,  5, 23, -1},
				   { 12, 16,  6, 24, -1, -1},
				   { 13, 17, 15,  7, 25, -1},
					    { 14, 16,  8, 26, -1, -1},
				
				   { 19, 21,  9, -1, -1, -1},
				   { 20, 22, 18, 10, -1, -1},
				   { 23, 19, 11, -1, -1, -1},
				   { 18, 22, 24, 12, -1, -1},
				   { 19, 23, 25, 21, 13, -1},
				   { 20, 26, 22, 14, -1, -1},
				   { 21, 25, 15, -1, -1, -1},
				   { 22, 26, 24, 16, -1, -1},
				   { 23, 25, 17, -1, -1, -1}};


  Jali::Mesh_simple Mm(0.0, 0.0, 0.0, 1.0, 1.0, 1.0, 3, 3, 3, MPI_COMM_WORLD);

  CHECK_EQUAL(exp_ncell,Mm.num_entities(Jali::Entity_kind::CELL,Jali::Parallel_type::OWNED));
  CHECK_EQUAL(exp_nface,Mm.num_entities(Jali::Entity_kind::FACE,Jali::Parallel_type::OWNED));
  CHECK_EQUAL(exp_nnode,Mm.num_entities(Jali::Entity_kind::NODE,Jali::Parallel_type::OWNED));


  for (int i = 0; i < exp_ncell; i++)
    {
      Jali::Entity_ID_List adjcells;

      Mm.cell_get_face_adj_cells(i, Jali::Parallel_type::OWNED,&adjcells);

      unsigned int nadj = adjcells.size();
      CHECK_EQUAL(exp_nadj[i],nadj);

      for (int j = 0; j < nadj; j++)
	CHECK_EQUAL(exp_adjcells[i][j],adjcells[j]);
=======
                                   {  2,  4,  0, 10, -1, -1},
                                   {  5,  1, 11, -1, -1, -1},
                                   {  0,  4,  6, 12, -1, -1},
                                   {  1,  5,  7,  3, 13, -1},
                                   {  2,  8,  4, 14, -1, -1},
                                   {  3,  7, 15, -1, -1, -1},
                                   {  4,  8,  6, 16, -1, -1},
                                   {  5,  7, 17, -1, -1, -1},

                                   { 10, 12,  0, 18, -1, -1},
                                   { 11, 13,  9,  1, 19, -1},
                                   { 14, 10,  2, 20, -1, -1},
                                   {  9, 13, 15,  3, 21, -1},
                                   { 10, 14, 16, 12,  4, 22},
                                   { 11, 17, 13,  5, 23, -1},
                                   { 12, 16,  6, 24, -1, -1},
                                   { 13, 17, 15,  7, 25, -1},
                                   { 14, 16,  8, 26, -1, -1},

                                   { 19, 21,  9, -1, -1, -1},
                                   { 20, 22, 18, 10, -1, -1},
                                   { 23, 19, 11, -1, -1, -1},
                                   { 18, 22, 24, 12, -1, -1},
                                   { 19, 23, 25, 21, 13, -1},
                                   { 20, 26, 22, 14, -1, -1},
                                   { 21, 25, 15, -1, -1, -1},
                                   { 22, 26, 24, 16, -1, -1},
                                   { 23, 25, 17, -1, -1, -1}};


  Jali::Mesh_simple Mm(0.0, 0.0, 0.0, 1.0, 1.0, 1.0,
                       3, 3, 3, MPI_COMM_WORLD);

  CHECK_EQUAL(exp_ncell, Mm.num_entities(Jali::CELL, Jali::OWNED));
  CHECK_EQUAL(exp_nface, Mm.num_entities(Jali::FACE, Jali::OWNED));
  CHECK_EQUAL(exp_nnode, Mm.num_entities(Jali::NODE, Jali::OWNED));


  for (int i = 0; i < exp_ncell; ++i) {
      Jali::Entity_ID_List adjcells;

      Mm.cell_get_face_adj_cells(i, Jali::OWNED, &adjcells);

      unsigned int nadj = adjcells.size();
      CHECK_EQUAL(exp_nadj[i], nadj);

      for (int j = 0; j < nadj; ++j)
        CHECK_EQUAL(exp_adjcells[i][j], adjcells[j]);
>>>>>>> 7d7cbb38
    }
}

TEST(FACE_ADJ_CELLS_1D) {
  // Make a mesh with 4 cells, which is 5 faces and 5 nodes
  const unsigned int exp_ncell = 4, exp_nface = 5, exp_nnode = 5;
  // Number of cells adjacent to each cell
  const unsigned int exp_nadj[exp_ncell] = {1, 2, 2, 1};
  // Indices of adjacent cells, for each cell
  const int exp_adjcells[exp_ncell][2] = {{  1,  -1},
                                          {  0,  2},
                                          {  1,  3},
                                          {  2, -1}};


  std::vector<double> node_pts = {0.0, 0.25, 0.5, 0.75, 1.0};
  Jali::Mesh_simple Mm(node_pts, MPI_COMM_WORLD);

  CHECK_EQUAL(exp_ncell, Mm.num_entities(Jali::CELL, Jali::OWNED));
  CHECK_EQUAL(exp_nface, Mm.num_entities(Jali::FACE, Jali::OWNED));
  CHECK_EQUAL(exp_nnode, Mm.num_entities(Jali::NODE, Jali::OWNED));


  for (int i = 0; i < exp_ncell; ++i) {
      Jali::Entity_ID_List adjcells;

      Mm.cell_get_face_adj_cells(i, Jali::OWNED, &adjcells);

      unsigned int nadj = adjcells.size();
      CHECK_EQUAL(exp_nadj[i], nadj);

      for (int j = 0; j < nadj; ++j)
        CHECK_EQUAL(exp_adjcells[i][j], adjcells[j]);
    }
}
<|MERGE_RESOLUTION|>--- conflicted
+++ resolved
@@ -7,67 +7,11 @@
 #include "../Mesh_simple.hh"
 
 TEST(FACE_ADJ_CELLS) {
-<<<<<<< HEAD
-
-  using namespace std;
-
-=======
->>>>>>> 7d7cbb38
   const unsigned int exp_ncell = 27, exp_nface = 108, exp_nnode = 64;
   const unsigned int exp_nadj[27] = {3, 4, 3,  4, 5, 4,  3, 4, 3,
                                      4, 5, 4,  5, 6, 5,  4, 5, 4,
                                      3, 4, 3,  4, 5, 4,  3, 4, 3};
   const int exp_adjcells[27][6] = {{  1,  3,  9, -1, -1, -1},
-<<<<<<< HEAD
-				   {  2,  4,  0, 10, -1, -1},
-				   {  5,  1, 11, -1, -1, -1},
-				   {  0,  4,  6, 12, -1, -1},
-				   {  1,  5,  7,  3, 13, -1},
-				   {  2,  8,  4, 14, -1, -1},
-				   {  3,  7, 15, -1, -1, -1},
-				   {  4,  8,  6, 16, -1, -1},
-				   {  5,  7, 17, -1, -1, -1},
-				
-				   { 10, 12,  0, 18, -1, -1},
-				   { 11, 13,  9,  1, 19, -1},
-				   { 14, 10,  2, 20, -1, -1},
-				   {  9, 13, 15,  3, 21, -1},
-				   { 10, 14, 16, 12,  4, 22},
-					    { 11, 17, 13,  5, 23, -1},
-				   { 12, 16,  6, 24, -1, -1},
-				   { 13, 17, 15,  7, 25, -1},
-					    { 14, 16,  8, 26, -1, -1},
-				
-				   { 19, 21,  9, -1, -1, -1},
-				   { 20, 22, 18, 10, -1, -1},
-				   { 23, 19, 11, -1, -1, -1},
-				   { 18, 22, 24, 12, -1, -1},
-				   { 19, 23, 25, 21, 13, -1},
-				   { 20, 26, 22, 14, -1, -1},
-				   { 21, 25, 15, -1, -1, -1},
-				   { 22, 26, 24, 16, -1, -1},
-				   { 23, 25, 17, -1, -1, -1}};
-
-
-  Jali::Mesh_simple Mm(0.0, 0.0, 0.0, 1.0, 1.0, 1.0, 3, 3, 3, MPI_COMM_WORLD);
-
-  CHECK_EQUAL(exp_ncell,Mm.num_entities(Jali::Entity_kind::CELL,Jali::Parallel_type::OWNED));
-  CHECK_EQUAL(exp_nface,Mm.num_entities(Jali::Entity_kind::FACE,Jali::Parallel_type::OWNED));
-  CHECK_EQUAL(exp_nnode,Mm.num_entities(Jali::Entity_kind::NODE,Jali::Parallel_type::OWNED));
-
-
-  for (int i = 0; i < exp_ncell; i++)
-    {
-      Jali::Entity_ID_List adjcells;
-
-      Mm.cell_get_face_adj_cells(i, Jali::Parallel_type::OWNED,&adjcells);
-
-      unsigned int nadj = adjcells.size();
-      CHECK_EQUAL(exp_nadj[i],nadj);
-
-      for (int j = 0; j < nadj; j++)
-	CHECK_EQUAL(exp_adjcells[i][j],adjcells[j]);
-=======
                                    {  2,  4,  0, 10, -1, -1},
                                    {  5,  1, 11, -1, -1, -1},
                                    {  0,  4,  6, 12, -1, -1},
@@ -101,22 +45,24 @@
   Jali::Mesh_simple Mm(0.0, 0.0, 0.0, 1.0, 1.0, 1.0,
                        3, 3, 3, MPI_COMM_WORLD);
 
-  CHECK_EQUAL(exp_ncell, Mm.num_entities(Jali::CELL, Jali::OWNED));
-  CHECK_EQUAL(exp_nface, Mm.num_entities(Jali::FACE, Jali::OWNED));
-  CHECK_EQUAL(exp_nnode, Mm.num_entities(Jali::NODE, Jali::OWNED));
+  CHECK_EQUAL(exp_ncell, Mm.num_entities(Jali::Entity_kind::CELL,
+                                         Jali::Parallel_type::OWNED));
+  CHECK_EQUAL(exp_nface, Mm.num_entities(Jali::Entity_kind::FACE,
+                                         Jali::Parallel_type::OWNED));
+  CHECK_EQUAL(exp_nnode, Mm.num_entities(Jali::Entity_kind::NODE,
+                                         Jali::Parallel_type::OWNED));
 
 
   for (int i = 0; i < exp_ncell; ++i) {
       Jali::Entity_ID_List adjcells;
 
-      Mm.cell_get_face_adj_cells(i, Jali::OWNED, &adjcells);
+      Mm.cell_get_face_adj_cells(i, Jali::Parallel_type::OWNED, &adjcells);
 
       unsigned int nadj = adjcells.size();
       CHECK_EQUAL(exp_nadj[i], nadj);
 
       for (int j = 0; j < nadj; ++j)
         CHECK_EQUAL(exp_adjcells[i][j], adjcells[j]);
->>>>>>> 7d7cbb38
     }
 }
 
@@ -135,15 +81,18 @@
   std::vector<double> node_pts = {0.0, 0.25, 0.5, 0.75, 1.0};
   Jali::Mesh_simple Mm(node_pts, MPI_COMM_WORLD);
 
-  CHECK_EQUAL(exp_ncell, Mm.num_entities(Jali::CELL, Jali::OWNED));
-  CHECK_EQUAL(exp_nface, Mm.num_entities(Jali::FACE, Jali::OWNED));
-  CHECK_EQUAL(exp_nnode, Mm.num_entities(Jali::NODE, Jali::OWNED));
+  CHECK_EQUAL(exp_ncell, Mm.num_entities(Jali::Entity_kind::CELL,
+                                         Jali::Parallel_type::OWNED));
+  CHECK_EQUAL(exp_nface, Mm.num_entities(Jali::Entity_kind::FACE,
+                                         Jali::Parallel_type::OWNED));
+  CHECK_EQUAL(exp_nnode, Mm.num_entities(Jali::Entity_kind::NODE,
+                                         Jali::Parallel_type::OWNED));
 
 
   for (int i = 0; i < exp_ncell; ++i) {
       Jali::Entity_ID_List adjcells;
 
-      Mm.cell_get_face_adj_cells(i, Jali::OWNED, &adjcells);
+      Mm.cell_get_face_adj_cells(i, Jali::Parallel_type::OWNED, &adjcells);
 
       unsigned int nadj = adjcells.size();
       CHECK_EQUAL(exp_nadj[i], nadj);
