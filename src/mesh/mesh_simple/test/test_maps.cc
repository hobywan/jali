#include <iostream>
#include <vector>
#include "stdlib.h"
#include "math.h"

#include "UnitTest++.h"
#include "../Mesh_simple.hh"

<<<<<<< HEAD
SUITE (MeshSimple) {
TEST(MAPS) {

  using namespace std;


  Jali::Mesh_simple Mm(0.0, 0.0, 0.0, 1.0, 1.0, 1.0, 1, 1, 1, MPI_COMM_WORLD);

  double xc[] = { 2.0, 2.0, 2.0 };
  Mm.node_set_coordinates(7,xc);

  int expcellnodes[8] = {0,1,3,2,4,5,7,6};
  double expnodecoords[8][3] = {{0.0,0.0,0.0},
                             {1.0,0.0,0.0},
                             {0.0,1.0,0.0},
                             {1.0,1.0,0.0},
                             {0.0,0.0,1.0},
                             {1.0,0.0,1.0},
                             {0.0,1.0,1.0},
                             {2.0,2.0,2.0}};
  int expfacenodes[6][4] = {{0,1,3,2},
                            {4,5,7,6},
                            {0,1,5,4},
                            {2,3,7,6},
                            {0,2,6,4},
                            {1,3,7,5}};


  CHECK_EQUAL(1,Mm.num_entities(Jali::Entity_kind::CELL,Jali::Parallel_type::OWNED));
  CHECK_EQUAL(6,Mm.num_entities(Jali::Entity_kind::FACE,Jali::Parallel_type::OWNED));
  CHECK_EQUAL(8,Mm.num_entities(Jali::Entity_kind::NODE,Jali::Parallel_type::OWNED));

  vector<JaliGeometry::Point> x(8);
  vector<Jali::Entity_ID> nodes(8);
  vector<Jali::Entity_ID> faces(6);

  for (Jali::Entity_ID i=0; i<Mm.num_entities(Jali::Entity_kind::CELL,Jali::Parallel_type::OWNED); i++)
    {

      Mm.cell_get_nodes(i, &nodes);

      CHECK_EQUAL(8,nodes.size());
      CHECK_ARRAY_EQUAL(expcellnodes,nodes,8);

      for (int j=0; j<8; j++) {
	Mm.node_get_coordinates(nodes[j],&(x[j]));
        CHECK_ARRAY_EQUAL(expnodecoords[expcellnodes[j]],x[j],3);
=======
SUITE(MeshSimple) {
  TEST(MAPS) {
    Jali::Mesh_simple Mm(0.0, 0.0, 0.0, 1.0, 1.0, 1.0, 1, 1, 1, MPI_COMM_WORLD);

    double xc[] = { 2.0, 2.0, 2.0 };
    Mm.node_set_coordinates(7, xc);

    int expcellnodes[8] = {0, 1, 3, 2, 4, 5, 7, 6};
    double expnodecoords[8][3] = {{0.0, 0.0, 0.0},
                                  {1.0, 0.0, 0.0},
                                  {0.0, 1.0, 0.0},
                                  {1.0, 1.0, 0.0},
                                  {0.0, 0.0, 1.0},
                                  {1.0, 0.0, 1.0},
                                  {0.0, 1.0, 1.0},
                                  {2.0, 2.0, 2.0}};
    int expfacenodes[6][4] = {{0, 1, 3, 2},
                              {4, 5, 7, 6},
                              {0, 1, 5, 4},
                              {2, 3, 7, 6},
                              {0, 2, 6, 4},
                              {1, 3, 7, 5}};


    CHECK_EQUAL(1, Mm.num_entities(Jali::CELL, Jali::OWNED));
    CHECK_EQUAL(6, Mm.num_entities(Jali::FACE, Jali::OWNED));
    CHECK_EQUAL(8, Mm.num_entities(Jali::NODE, Jali::OWNED));

    std::vector<JaliGeometry::Point> x(8);
    std::vector<Jali::Entity_ID> nodes(8);
    std::vector<Jali::Entity_ID> faces(6);

    for (Jali::Entity_ID i = 0;
         i < Mm.num_entities(Jali::CELL, Jali::OWNED); ++i) {
      Mm.cell_get_nodes(i, &nodes);

      CHECK_EQUAL(8, nodes.size());
      CHECK_ARRAY_EQUAL(expcellnodes, nodes, 8);

      for (int j = 0; j < 8; ++j) {
        Mm.node_get_coordinates(nodes[j], &(x[j]));
        CHECK_ARRAY_EQUAL(expnodecoords[expcellnodes[j]], x[j], 3);
>>>>>>> 7d7cbb38
      }

      Mm.cell_get_faces(i, &faces, true);
      double xx[4][3];
      for (int j = 0; j < 6; ++j) {
        Jali::Entity_ID_List fnodes;

        Mm.face_get_nodes(faces[j], &fnodes);
        CHECK_ARRAY_EQUAL(expfacenodes[faces[j]], fnodes, 4);

<<<<<<< HEAD
	Mm.face_get_coordinates(faces[j],&x);
	
	for (int k=0; k<4; k++) {
          CHECK_ARRAY_EQUAL(expnodecoords[expfacenodes[faces[j]][k]],x[k],3);
        }
=======
        Mm.face_get_coordinates(faces[j], &x);
>>>>>>> 7d7cbb38

        for (int k = 0; k < 4; ++k) {
          CHECK_ARRAY_EQUAL(expnodecoords[expfacenodes[faces[j]][k]], x[k], 3);
        }
      }


      Mm.cell_get_coordinates(i, &x);
      CHECK_EQUAL(8, x.size());
      for (int k = 0; k < 8; k++)
        CHECK_ARRAY_EQUAL(expnodecoords[expcellnodes[k]], x[k], 3);
    }
  }

  TEST(MAPS_1D) {
    // Make a 1 cell, 1d cartesian mesh
    std::vector<double> node_pts = {0.0, 1.0};
    Jali::Mesh_simple Mm(node_pts, MPI_COMM_WORLD, NULL,
                         true, true, true, true);

    // Move one of the nodes
    double xc[] = { 2.0 };
    Mm.node_set_coordinates(1, xc);

    // Indices of the nodes of this cell
    int expcellnodes[2] = {0, 1};
    // Coordinates of the nodes of this cell
    double expnodecoords[2][1] = {{0.0},
                                  {2.0}};
    // Indices for each face of this node
    int expfacenodes[2][1] = {{0},
                              {1}};

    // Make sure we have the right number of entities
    CHECK_EQUAL(1, Mm.num_entities(Jali::CELL, Jali::OWNED));
    CHECK_EQUAL(1, Mm.num_entities(Jali::EDGE, Jali::OWNED));
    CHECK_EQUAL(2, Mm.num_entities(Jali::FACE, Jali::OWNED));
    CHECK_EQUAL(2, Mm.num_entities(Jali::NODE, Jali::OWNED));
    CHECK_EQUAL(2, Mm.num_entities(Jali::WEDGE, Jali::OWNED));
    CHECK_EQUAL(2, Mm.num_entities(Jali::CORNER, Jali::OWNED));

    std::vector<JaliGeometry::Point> x(2);
    std::vector<Jali::Entity_ID> nodes(2);
    std::vector<Jali::Entity_ID> faces(2);

    for (Jali::Entity_ID i = 0;
         i < Mm.num_entities(Jali::CELL, Jali::OWNED); ++i) {
      Mm.cell_get_nodes(i, &nodes);

      CHECK_EQUAL(2, nodes.size());
      CHECK_ARRAY_EQUAL(expcellnodes, nodes, 2);

      // Check node coordinates
      for (int j = 0; j < 2; ++j) {
        Mm.node_get_coordinates(nodes[j], &(x[j]));
        CHECK_ARRAY_EQUAL(expnodecoords[expcellnodes[j]], x[j], 1);
      }

      // Check face coordinates
      Mm.cell_get_faces(i, &faces, true);
      for (int j = 0; j < 2; ++j) {
        Jali::Entity_ID_List fnodes;

        Mm.face_get_nodes(faces[j], &fnodes);
        CHECK_ARRAY_EQUAL(expfacenodes[faces[j]], fnodes, 1);

        Mm.face_get_coordinates(faces[j], &x);

        for (int k = 0; k < 1; ++k) {
          CHECK_ARRAY_EQUAL(expnodecoords[expfacenodes[faces[j]][k]], x[k], 1);
        }
      }


      Mm.cell_get_coordinates(i, &x);
      CHECK_EQUAL(2, x.size());
      for (int k = 0; k < 2; k++)
        CHECK_ARRAY_EQUAL(expnodecoords[expcellnodes[k]], x[k], 1);
    }
  }
}<|MERGE_RESOLUTION|>--- conflicted
+++ resolved
@@ -6,58 +6,10 @@
 #include "UnitTest++.h"
 #include "../Mesh_simple.hh"
 
-<<<<<<< HEAD
-SUITE (MeshSimple) {
-TEST(MAPS) {
-
-  using namespace std;
-
-
-  Jali::Mesh_simple Mm(0.0, 0.0, 0.0, 1.0, 1.0, 1.0, 1, 1, 1, MPI_COMM_WORLD);
-
-  double xc[] = { 2.0, 2.0, 2.0 };
-  Mm.node_set_coordinates(7,xc);
-
-  int expcellnodes[8] = {0,1,3,2,4,5,7,6};
-  double expnodecoords[8][3] = {{0.0,0.0,0.0},
-                             {1.0,0.0,0.0},
-                             {0.0,1.0,0.0},
-                             {1.0,1.0,0.0},
-                             {0.0,0.0,1.0},
-                             {1.0,0.0,1.0},
-                             {0.0,1.0,1.0},
-                             {2.0,2.0,2.0}};
-  int expfacenodes[6][4] = {{0,1,3,2},
-                            {4,5,7,6},
-                            {0,1,5,4},
-                            {2,3,7,6},
-                            {0,2,6,4},
-                            {1,3,7,5}};
-
-
-  CHECK_EQUAL(1,Mm.num_entities(Jali::Entity_kind::CELL,Jali::Parallel_type::OWNED));
-  CHECK_EQUAL(6,Mm.num_entities(Jali::Entity_kind::FACE,Jali::Parallel_type::OWNED));
-  CHECK_EQUAL(8,Mm.num_entities(Jali::Entity_kind::NODE,Jali::Parallel_type::OWNED));
-
-  vector<JaliGeometry::Point> x(8);
-  vector<Jali::Entity_ID> nodes(8);
-  vector<Jali::Entity_ID> faces(6);
-
-  for (Jali::Entity_ID i=0; i<Mm.num_entities(Jali::Entity_kind::CELL,Jali::Parallel_type::OWNED); i++)
-    {
-
-      Mm.cell_get_nodes(i, &nodes);
-
-      CHECK_EQUAL(8,nodes.size());
-      CHECK_ARRAY_EQUAL(expcellnodes,nodes,8);
-
-      for (int j=0; j<8; j++) {
-	Mm.node_get_coordinates(nodes[j],&(x[j]));
-        CHECK_ARRAY_EQUAL(expnodecoords[expcellnodes[j]],x[j],3);
-=======
 SUITE(MeshSimple) {
   TEST(MAPS) {
-    Jali::Mesh_simple Mm(0.0, 0.0, 0.0, 1.0, 1.0, 1.0, 1, 1, 1, MPI_COMM_WORLD);
+    Jali::Mesh_simple Mm(0.0, 0.0, 0.0, 1.0, 1.0, 1.0,
+                         1, 1, 1, MPI_COMM_WORLD);
 
     double xc[] = { 2.0, 2.0, 2.0 };
     Mm.node_set_coordinates(7, xc);
@@ -78,17 +30,21 @@
                               {0, 2, 6, 4},
                               {1, 3, 7, 5}};
 
-
-    CHECK_EQUAL(1, Mm.num_entities(Jali::CELL, Jali::OWNED));
-    CHECK_EQUAL(6, Mm.num_entities(Jali::FACE, Jali::OWNED));
-    CHECK_EQUAL(8, Mm.num_entities(Jali::NODE, Jali::OWNED));
+    CHECK_EQUAL(1, Mm.num_entities(Jali::Entity_kind::CELL,
+                                   Jali::Parallel_type::OWNED));
+    CHECK_EQUAL(6, Mm.num_entities(Jali::Entity_kind::FACE,
+                                   Jali::Parallel_type::OWNED));
+    CHECK_EQUAL(8, Mm.num_entities(Jali::Entity_kind::NODE,
+                                   Jali::Parallel_type::OWNED));
 
     std::vector<JaliGeometry::Point> x(8);
     std::vector<Jali::Entity_ID> nodes(8);
     std::vector<Jali::Entity_ID> faces(6);
 
     for (Jali::Entity_ID i = 0;
-         i < Mm.num_entities(Jali::CELL, Jali::OWNED); ++i) {
+         i < Mm.num_entities(Jali::Entity_kind::CELL,
+                             Jali::Parallel_type::OWNED);
+         ++i) {
       Mm.cell_get_nodes(i, &nodes);
 
       CHECK_EQUAL(8, nodes.size());
@@ -97,7 +53,6 @@
       for (int j = 0; j < 8; ++j) {
         Mm.node_get_coordinates(nodes[j], &(x[j]));
         CHECK_ARRAY_EQUAL(expnodecoords[expcellnodes[j]], x[j], 3);
->>>>>>> 7d7cbb38
       }
 
       Mm.cell_get_faces(i, &faces, true);
@@ -108,15 +63,7 @@
         Mm.face_get_nodes(faces[j], &fnodes);
         CHECK_ARRAY_EQUAL(expfacenodes[faces[j]], fnodes, 4);
 
-<<<<<<< HEAD
-	Mm.face_get_coordinates(faces[j],&x);
-	
-	for (int k=0; k<4; k++) {
-          CHECK_ARRAY_EQUAL(expnodecoords[expfacenodes[faces[j]][k]],x[k],3);
-        }
-=======
         Mm.face_get_coordinates(faces[j], &x);
->>>>>>> 7d7cbb38
 
         for (int k = 0; k < 4; ++k) {
           CHECK_ARRAY_EQUAL(expnodecoords[expfacenodes[faces[j]][k]], x[k], 3);
@@ -151,19 +98,27 @@
                               {1}};
 
     // Make sure we have the right number of entities
-    CHECK_EQUAL(1, Mm.num_entities(Jali::CELL, Jali::OWNED));
-    CHECK_EQUAL(1, Mm.num_entities(Jali::EDGE, Jali::OWNED));
-    CHECK_EQUAL(2, Mm.num_entities(Jali::FACE, Jali::OWNED));
-    CHECK_EQUAL(2, Mm.num_entities(Jali::NODE, Jali::OWNED));
-    CHECK_EQUAL(2, Mm.num_entities(Jali::WEDGE, Jali::OWNED));
-    CHECK_EQUAL(2, Mm.num_entities(Jali::CORNER, Jali::OWNED));
+    CHECK_EQUAL(1, Mm.num_entities(Jali::Entity_kind::CELL,
+                                   Jali::Parallel_type::OWNED));
+    CHECK_EQUAL(1, Mm.num_entities(Jali::Entity_kind::EDGE,
+                                   Jali::Parallel_type::OWNED));
+    CHECK_EQUAL(2, Mm.num_entities(Jali::Entity_kind::FACE,
+                                   Jali::Parallel_type::OWNED));
+    CHECK_EQUAL(2, Mm.num_entities(Jali::Entity_kind::NODE,
+                                   Jali::Parallel_type::OWNED));
+    CHECK_EQUAL(2, Mm.num_entities(Jali::Entity_kind::WEDGE,
+                                   Jali::Parallel_type::OWNED));
+    CHECK_EQUAL(2, Mm.num_entities(Jali::Entity_kind::CORNER,
+                                   Jali::Parallel_type::OWNED));
 
     std::vector<JaliGeometry::Point> x(2);
     std::vector<Jali::Entity_ID> nodes(2);
     std::vector<Jali::Entity_ID> faces(2);
 
     for (Jali::Entity_ID i = 0;
-         i < Mm.num_entities(Jali::CELL, Jali::OWNED); ++i) {
+         i < Mm.num_entities(Jali::Entity_kind::CELL,
+                             Jali::Parallel_type::OWNED);
+         ++i) {
       Mm.cell_get_nodes(i, &nodes);
 
       CHECK_EQUAL(2, nodes.size());
