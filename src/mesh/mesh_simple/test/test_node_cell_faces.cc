--- conflicted
+++ resolved
@@ -7,14 +7,6 @@
 #include "../Mesh_simple.hh"
 
 TEST(NODE_CELL_FACES) {
-<<<<<<< HEAD
-
-  using namespace std;
-
-  const unsigned int exp_nnode = 27;
-
-  Jali::Mesh_simple Mm(0.0, 0.0, 0.0, 1.0, 1.0, 1.0, 2, 2, 2, MPI_COMM_WORLD);
-=======
   const unsigned int exp_nnode = 27;
 
   Jali::Mesh_simple Mm(0.0, 0.0, 0.0, 1.0, 1.0, 1.0, 2, 2, 2, MPI_COMM_WORLD);
@@ -25,7 +17,7 @@
 
       Jali::Entity_ID_List cells;
 
-      Mm.node_get_cells(node, Jali::OWNED, &cells);
+      Mm.node_get_cells(node, Jali::Parallel_type::OWNED, &cells);
 
       unsigned int ncells = cells.size();
 
@@ -34,7 +26,7 @@
 
         Jali::Entity_ID_List faces;
 
-        Mm.node_get_cell_faces(node, cell, Jali::OWNED, &faces);
+        Mm.node_get_cell_faces(node, cell, Jali::Parallel_type::OWNED, &faces);
 
         // This is a hex mesh. In any given cell, number of faces
         // connected to a node should be 3
@@ -45,7 +37,6 @@
           Jali::Entity_ID face = faces[k];
 
           Jali::Entity_ID_List fnodes;
->>>>>>> 7d7cbb38
 
           Mm.face_get_nodes(face, &fnodes);
 
@@ -84,54 +75,12 @@
 
       unsigned int ncells = cells.size();
 
-<<<<<<< HEAD
-      for (int j = 0; j < ncells; j++)
-	{
-	  Jali::Entity_ID cell = cells[j];
-
-	  Jali::Entity_ID_List faces;
-
-	  Mm.node_get_cell_faces(node, cell, Jali::Parallel_type::OWNED, &faces);
-
-	  // This is a hex mesh. In any given cell, number of faces
-	  // connected to a node should be 3
-
-	  CHECK_EQUAL(3,faces.size());
-
-	  for (int k = 0; k < 3; k++)
-	    {
-	
-	      Jali::Entity_ID face = faces[k];
-		
-	      Jali::Entity_ID_List fnodes;
-
-	      Mm.face_get_nodes(face, &fnodes);
-	
-	      unsigned int nfnodes = fnodes.size();
-	
-	      unsigned int found = 0;
-
-	      for (int n = 0; n < nfnodes; n++)
-		{
-		  if (fnodes[n] == node)
-		    {
-		      found = 1;
-		      break;
-		    }
-		}
-	
-	      CHECK_EQUAL(1,found);
-	    }
-	
-	}
-    }
-=======
       for (int j = 0; j < ncells; ++j) {
         Jali::Entity_ID cell = cells[j];
 
         Jali::Entity_ID_List faces;
 
-        Mm.node_get_cell_faces(node, cell, Jali::OWNED, &faces);
+        Mm.node_get_cell_faces(node, cell, Jali::Parallel_type::OWNED, &faces);
 
         // In 1d, a node and a face are the same, number of faces connected to a
         // node should be 1
@@ -155,7 +104,6 @@
               break;
             }
           }
->>>>>>> 7d7cbb38
 
           CHECK_EQUAL(1, found);
         }
