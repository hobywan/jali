/* -*-  mode: c++; c-default-style: "google"; indent-tabs-mode: nil -*- */
// -------------------------------------------------------------
/**
 * @file   MeshFactory.hh
 * @author William A. Perkins
 * @date Wed Sep 28 09:10:15 2011
 *
 * @brief  declaration of the MeshFactory class
 *
 *
 */
// -------------------------------------------------------------
// -------------------------------------------------------------
// Created March 10, 2011 by William A. Perkins
// Last Change: Wed Sep 28 09:10:15 2011 by William A. Perkins <d3g096@PE10900.pnl.gov>
// -------------------------------------------------------------

#ifndef _MeshFactory_hh_
#define _MeshFactory_hh_

#include <string>
#include <vector>

#include <mpi.h>

#include "MeshException.hh"
#include "MeshFramework.hh"
#include "Mesh.hh"

#include "GeometricModel.hh"

namespace Jali {

// -------------------------------------------------------------
//  class MeshFactory
// -------------------------------------------------------------
class MeshFactory {
 protected:

  /// The parallel environment
  const MPI_Comm my_comm;

  /// A list of preferred mesh frameworks to consider
  FrameworkPreference my_preference;

 private:

  /// private, undefined copy constructor to avoid unwanted copies
  MeshFactory(MeshFactory& old);

  /// Create a mesh by reading the specified file (or set of files)
<<<<<<< HEAD
  Mesh *create(const std::string& filename,
               const JaliGeometry::GeometricModelPtr &gm =
               (JaliGeometry::GeometricModelPtr) NULL,
               const bool request_faces = true,
               const bool request_edges = false,
               const bool request_wedges = false,
               const bool request_corners = false,
               const int num_tiles = 0);


  /// Create a hexahedral mesh of the specified dimensions
  Mesh *create(double x0, double y0, double z0,
               double x1, double y1, double z1,
               int nx, int ny, int nz,
               const JaliGeometry::GeometricModelPtr &gm =
               (JaliGeometry::GeometricModelPtr) NULL,
               const bool request_faces = true,
               const bool request_edges = false,
               const bool request_wedges = false,
               const bool request_corners = false,
               const int num_tiles = 0);

=======
  std::shared_ptr<Mesh> create(const std::string& filename, 
                               const JaliGeometry::GeometricModelPtr &gm = 
                               (JaliGeometry::GeometricModelPtr) NULL,
                               const bool request_faces = true,
                               const bool request_edges = false,
                               const bool request_wedges=false,
                               const bool request_corners=false);


  /// Create a hexahedral mesh of the specified dimensions
  std::shared_ptr<Mesh> create(double x0, double y0, double z0,
                               double x1, double y1, double z1,
                               int nx, int ny, int nz, 
                               const JaliGeometry::GeometricModelPtr &gm = 
                               (JaliGeometry::GeometricModelPtr) NULL,
                               const bool request_faces = true,
                               const bool request_edges = false,
               const bool request_wedges=false,
               const bool request_corners=false);
>>>>>>> 0f33c734

  /// Create a quadrilateral mesh of the specified dimensions
<<<<<<< HEAD
  Mesh *create(double x0, double y0,
               double x1, double y1,
               int nx, int ny,
               const JaliGeometry::GeometricModelPtr &gm =
               (JaliGeometry::GeometricModelPtr) NULL,
               const bool request_faces = true,
               const bool request_edges = false,
               const bool request_wedges = false,
               const bool request_corners = false,
               const int num_tiles = 0);


  /// Create a mesh by extract subsets of entities from an existing mesh
  Mesh *create(const Mesh *inmesh,
               const std::vector<std::string> setnames,
               const Entity_kind setkind,
               const bool flatten = false,
               const bool extrude = false,
               const bool request_faces = true,
               const bool request_edges = false,
               const bool request_wedges = false,
               const bool request_corners = false,
               const int num_tiles = 0);
=======
  std::shared_ptr<Mesh> create(double x0, double y0,
                               double x1, double y1,
                               int nx, int ny,
                               const JaliGeometry::GeometricModelPtr &gm = 
                               (JaliGeometry::GeometricModelPtr) NULL,
                               const bool request_faces = true,
                               const bool request_edges = false,
                               const bool request_wedges = false,
                               const bool request_corners = false);
  
    
  /// Create a mesh by extract subsets of entities from an existing mesh
  std::shared_ptr<Mesh> create(const std::shared_ptr<Mesh> inmesh,
                               const std::vector<std::string> setnames,
                               const Entity_kind setkind,
                               const bool flatten = false,
                               const bool extrude = false,
                               const bool request_faces = true,
                               const bool request_edges = false,
                               const bool request_wedges = false,
                               const bool request_corners = false);
>>>>>>> 0f33c734

 public:

  /// Default constructor.
  explicit MeshFactory(const MPI_Comm& communicator);

  /// Destructor
  ~MeshFactory(void);

  /// Get the framework preference
  const FrameworkPreference& preference(void) const
  { return my_preference; }

  /// Set the framework preference
  void preference(const FrameworkPreference& pref);

  /// Create a mesh by reading the specified file (or set of files) -- operator
<<<<<<< HEAD
  std::unique_ptr<Mesh> operator() (const std::string& filename,
                                    const JaliGeometry::GeometricModelPtr &gm =
=======
  std::shared_ptr<Mesh> operator() (const std::string& filename, 
                                    const JaliGeometry::GeometricModelPtr &gm = 
>>>>>>> 0f33c734
                                    (JaliGeometry::GeometricModelPtr) NULL,
                                    const bool request_faces = true,
                                    const bool request_edges = false,
                                    const bool request_wedges = false,
<<<<<<< HEAD
                                    const bool request_corners = false,
                                    const int num_tiles = 0) {

    return std::unique_ptr<Mesh>(create(filename, gm, request_faces,
                                        request_edges, request_wedges,
                                        request_corners, num_tiles));
=======
                                    const bool request_corners = false) {

    return create(filename, gm, request_faces, request_edges, request_wedges,
                  request_corners);
>>>>>>> 0f33c734
  }

  /// Create a hexahedral mesh of the specified dimensions -- operator
<<<<<<< HEAD
  std::unique_ptr<Mesh> operator() (double x0, double y0, double z0,
                                    double x1, double y1, double z1,
                                    int nx, int ny, int nz,
                                    const JaliGeometry::GeometricModelPtr &gm =
=======
  std::shared_ptr<Mesh> operator() (double x0, double y0, double z0,
                                    double x1, double y1, double z1,
                                    int nx, int ny, int nz, 
                                    const JaliGeometry::GeometricModelPtr &gm = 
>>>>>>> 0f33c734
                                    (JaliGeometry::GeometricModelPtr) NULL,
                                    const bool request_faces = true,
                                    const bool request_edges = false,
                                    const bool request_wedges = false,
<<<<<<< HEAD
                                    const bool request_corners = false,
                                    const int num_tiles = 0) {

    return std::unique_ptr<Mesh>(create(x0, y0, z0, x1, y1, z1, nx, ny, nz, gm,
                                        request_faces, request_edges,
                                        request_wedges, request_corners,
                                        num_tiles));
  }

  /// Create a quadrilateral mesh of the specified dimensions -- operator
  std::unique_ptr<Mesh> operator() (double x0, double y0,
                                    double x1, double y1,
                                    int nx, int ny,
                                    const JaliGeometry::GeometricModelPtr &gm =
=======
                                    const bool request_corners = false) {
    
    return create(x0, y0, z0, x1, y1, z1, nx, ny, nz, gm, request_faces,
                  request_edges, request_wedges, request_corners);
  }

  /// Create a quadrilateral mesh of the specified dimensions -- operator
  std::shared_ptr<Mesh> operator() (double x0, double y0,
                                    double x1, double y1,
                                    int nx, int ny,
                                    const JaliGeometry::GeometricModelPtr &gm = 
>>>>>>> 0f33c734
                                    (JaliGeometry::GeometricModelPtr) NULL,
                                    const bool request_faces = true,
                                    const bool request_edges = false,
                                    const bool request_wedges = false,
<<<<<<< HEAD
                                    const bool request_corners = false,
                                    const int num_tiles = 0)  {

    return std::unique_ptr<Mesh>(create(x0, y0, x1, y1, nx, ny, gm,
                                        request_faces, request_edges,
                                        request_wedges, request_corners,
                                        num_tiles));
  }

  /// Create a mesh by extract subsets of entities from an existing mesh
  std::unique_ptr<Mesh> operator() (const Mesh *inmesh,
=======
                                    const bool request_corners = false)  {
 
    return create(x0, y0, x1, y1, nx, ny, gm, request_faces, request_edges,
                  request_wedges, request_corners);
  }

  /// Create a mesh by extract subsets of entities from an existing mesh
  std::shared_ptr<Mesh> operator() (const std::shared_ptr<Mesh> inmesh,
>>>>>>> 0f33c734
                                    const std::vector<std::string> setnames,
                                    const Entity_kind setkind,
                                    const bool flatten = false,
                                    const bool extrude = false,
                                    const bool request_faces = true,
                                    const bool request_edges = false,
                                    const bool request_wedges = false,
<<<<<<< HEAD
                                    const bool request_corners = false,
                                    const int num_tiles = 0) {

    return std::unique_ptr<Mesh>(create(inmesh, setnames, setkind, flatten,
                                        extrude, request_faces, request_edges,
                                        request_wedges, request_corners,
                                        num_tiles));
=======
                                    const bool request_corners = false) {
    
    return create(inmesh, setnames, setkind, flatten, extrude, request_faces,
                  request_edges, request_wedges, request_corners);
>>>>>>> 0f33c734
  }

};

}  // namespace Jali

#endif<|MERGE_RESOLUTION|>--- conflicted
+++ resolved
@@ -49,90 +49,44 @@
   MeshFactory(MeshFactory& old);
 
   /// Create a mesh by reading the specified file (or set of files)
-<<<<<<< HEAD
-  Mesh *create(const std::string& filename,
-               const JaliGeometry::GeometricModelPtr &gm =
-               (JaliGeometry::GeometricModelPtr) NULL,
-               const bool request_faces = true,
-               const bool request_edges = false,
-               const bool request_wedges = false,
-               const bool request_corners = false,
-               const int num_tiles = 0);
-
-
-  /// Create a hexahedral mesh of the specified dimensions
-  Mesh *create(double x0, double y0, double z0,
-               double x1, double y1, double z1,
-               int nx, int ny, int nz,
-               const JaliGeometry::GeometricModelPtr &gm =
-               (JaliGeometry::GeometricModelPtr) NULL,
-               const bool request_faces = true,
-               const bool request_edges = false,
-               const bool request_wedges = false,
-               const bool request_corners = false,
-               const int num_tiles = 0);
-
-=======
-  std::shared_ptr<Mesh> create(const std::string& filename, 
-                               const JaliGeometry::GeometricModelPtr &gm = 
+  std::shared_ptr<Mesh> create(const std::string& filename,
+                               const JaliGeometry::GeometricModelPtr &gm =
                                (JaliGeometry::GeometricModelPtr) NULL,
                                const bool request_faces = true,
                                const bool request_edges = false,
-                               const bool request_wedges=false,
-                               const bool request_corners=false);
+                               const bool request_wedges = false,
+                               const bool request_corners = false,
+                               const int num_tiles = 0);
 
 
   /// Create a hexahedral mesh of the specified dimensions
   std::shared_ptr<Mesh> create(double x0, double y0, double z0,
                                double x1, double y1, double z1,
-                               int nx, int ny, int nz, 
-                               const JaliGeometry::GeometricModelPtr &gm = 
-                               (JaliGeometry::GeometricModelPtr) NULL,
-                               const bool request_faces = true,
-                               const bool request_edges = false,
-               const bool request_wedges=false,
-               const bool request_corners=false);
->>>>>>> 0f33c734
-
-  /// Create a quadrilateral mesh of the specified dimensions
-<<<<<<< HEAD
-  Mesh *create(double x0, double y0,
-               double x1, double y1,
-               int nx, int ny,
-               const JaliGeometry::GeometricModelPtr &gm =
-               (JaliGeometry::GeometricModelPtr) NULL,
-               const bool request_faces = true,
-               const bool request_edges = false,
-               const bool request_wedges = false,
-               const bool request_corners = false,
-               const int num_tiles = 0);
-
-
-  /// Create a mesh by extract subsets of entities from an existing mesh
-  Mesh *create(const Mesh *inmesh,
-               const std::vector<std::string> setnames,
-               const Entity_kind setkind,
-               const bool flatten = false,
-               const bool extrude = false,
-               const bool request_faces = true,
-               const bool request_edges = false,
-               const bool request_wedges = false,
-               const bool request_corners = false,
-               const int num_tiles = 0);
-=======
-  std::shared_ptr<Mesh> create(double x0, double y0,
-                               double x1, double y1,
-                               int nx, int ny,
-                               const JaliGeometry::GeometricModelPtr &gm = 
+                               int nx, int ny, int nz,
+                               const JaliGeometry::GeometricModelPtr &gm =
                                (JaliGeometry::GeometricModelPtr) NULL,
                                const bool request_faces = true,
                                const bool request_edges = false,
                                const bool request_wedges = false,
-                               const bool request_corners = false);
-  
-    
+                               const bool request_corners = false,
+                               const int num_tiles = 0);
+
+
+  /// Create a quadrilateral mesh of the specified dimensions
+  std::shared_ptr<Mesh> create(double x0, double y0,
+                               double x1, double y1,
+                               int nx, int ny,
+                               const JaliGeometry::GeometricModelPtr &gm =
+                               (JaliGeometry::GeometricModelPtr) NULL,
+                               const bool request_faces = true,
+                               const bool request_edges = false,
+                               const bool request_wedges = false,
+                               const bool request_corners = false,
+                               const int num_tiles = 0);
+
+
   /// Create a mesh by extract subsets of entities from an existing mesh
-  std::shared_ptr<Mesh> create(const std::shared_ptr<Mesh> inmesh,
+  std::shared_ptr<Mesh> create(const Mesh *inmesh,
                                const std::vector<std::string> setnames,
                                const Entity_kind setkind,
                                const bool flatten = false,
@@ -140,8 +94,8 @@
                                const bool request_faces = true,
                                const bool request_edges = false,
                                const bool request_wedges = false,
-                               const bool request_corners = false);
->>>>>>> 0f33c734
+                               const bool request_corners = false,
+                               const int num_tiles = 0);
 
  public:
 
@@ -159,65 +113,31 @@
   void preference(const FrameworkPreference& pref);
 
   /// Create a mesh by reading the specified file (or set of files) -- operator
-<<<<<<< HEAD
-  std::unique_ptr<Mesh> operator() (const std::string& filename,
+  std::shared_ptr<Mesh> operator() (const std::string& filename,
                                     const JaliGeometry::GeometricModelPtr &gm =
-=======
-  std::shared_ptr<Mesh> operator() (const std::string& filename, 
-                                    const JaliGeometry::GeometricModelPtr &gm = 
->>>>>>> 0f33c734
                                     (JaliGeometry::GeometricModelPtr) NULL,
                                     const bool request_faces = true,
                                     const bool request_edges = false,
                                     const bool request_wedges = false,
-<<<<<<< HEAD
                                     const bool request_corners = false,
                                     const int num_tiles = 0) {
 
-    return std::unique_ptr<Mesh>(create(filename, gm, request_faces,
+    return std::shared_ptr<Mesh>(create(filename, gm, request_faces,
                                         request_edges, request_wedges,
                                         request_corners, num_tiles));
-=======
-                                    const bool request_corners = false) {
-
-    return create(filename, gm, request_faces, request_edges, request_wedges,
-                  request_corners);
->>>>>>> 0f33c734
   }
 
   /// Create a hexahedral mesh of the specified dimensions -- operator
-<<<<<<< HEAD
-  std::unique_ptr<Mesh> operator() (double x0, double y0, double z0,
+  std::shared_ptr<Mesh> operator() (double x0, double y0, double z0,
                                     double x1, double y1, double z1,
                                     int nx, int ny, int nz,
                                     const JaliGeometry::GeometricModelPtr &gm =
-=======
-  std::shared_ptr<Mesh> operator() (double x0, double y0, double z0,
-                                    double x1, double y1, double z1,
-                                    int nx, int ny, int nz, 
-                                    const JaliGeometry::GeometricModelPtr &gm = 
->>>>>>> 0f33c734
                                     (JaliGeometry::GeometricModelPtr) NULL,
                                     const bool request_faces = true,
                                     const bool request_edges = false,
                                     const bool request_wedges = false,
-<<<<<<< HEAD
                                     const bool request_corners = false,
                                     const int num_tiles = 0) {
-
-    return std::unique_ptr<Mesh>(create(x0, y0, z0, x1, y1, z1, nx, ny, nz, gm,
-                                        request_faces, request_edges,
-                                        request_wedges, request_corners,
-                                        num_tiles));
-  }
-
-  /// Create a quadrilateral mesh of the specified dimensions -- operator
-  std::unique_ptr<Mesh> operator() (double x0, double y0,
-                                    double x1, double y1,
-                                    int nx, int ny,
-                                    const JaliGeometry::GeometricModelPtr &gm =
-=======
-                                    const bool request_corners = false) {
     
     return create(x0, y0, z0, x1, y1, z1, nx, ny, nz, gm, request_faces,
                   request_edges, request_wedges, request_corners);
@@ -227,34 +147,20 @@
   std::shared_ptr<Mesh> operator() (double x0, double y0,
                                     double x1, double y1,
                                     int nx, int ny,
-                                    const JaliGeometry::GeometricModelPtr &gm = 
->>>>>>> 0f33c734
+                                    const JaliGeometry::GeometricModelPtr &gm =
                                     (JaliGeometry::GeometricModelPtr) NULL,
                                     const bool request_faces = true,
                                     const bool request_edges = false,
                                     const bool request_wedges = false,
-<<<<<<< HEAD
                                     const bool request_corners = false,
                                     const int num_tiles = 0)  {
 
-    return std::unique_ptr<Mesh>(create(x0, y0, x1, y1, nx, ny, gm,
-                                        request_faces, request_edges,
-                                        request_wedges, request_corners,
-                                        num_tiles));
-  }
-
-  /// Create a mesh by extract subsets of entities from an existing mesh
-  std::unique_ptr<Mesh> operator() (const Mesh *inmesh,
-=======
-                                    const bool request_corners = false)  {
- 
     return create(x0, y0, x1, y1, nx, ny, gm, request_faces, request_edges,
                   request_wedges, request_corners);
   }
 
   /// Create a mesh by extract subsets of entities from an existing mesh
   std::shared_ptr<Mesh> operator() (const std::shared_ptr<Mesh> inmesh,
->>>>>>> 0f33c734
                                     const std::vector<std::string> setnames,
                                     const Entity_kind setkind,
                                     const bool flatten = false,
@@ -262,20 +168,11 @@
                                     const bool request_faces = true,
                                     const bool request_edges = false,
                                     const bool request_wedges = false,
-<<<<<<< HEAD
                                     const bool request_corners = false,
                                     const int num_tiles = 0) {
 
-    return std::unique_ptr<Mesh>(create(inmesh, setnames, setkind, flatten,
-                                        extrude, request_faces, request_edges,
-                                        request_wedges, request_corners,
-                                        num_tiles));
-=======
-                                    const bool request_corners = false) {
-    
     return create(inmesh, setnames, setkind, flatten, extrude, request_faces,
                   request_edges, request_wedges, request_corners);
->>>>>>> 0f33c734
   }
 
 };
