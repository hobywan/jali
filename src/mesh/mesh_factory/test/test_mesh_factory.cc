--- conflicted
+++ resolved
@@ -274,13 +274,8 @@
     int nproc;
     MPI_Comm_size(MPI_COMM_WORLD, &nproc);
     bool parallel(nproc > 1);
-<<<<<<< HEAD
-
-    std::unique_ptr<Jali::Mesh> mesh;
-=======
-    
-    std::shared_ptr<Jali::Mesh> mesh;
->>>>>>> 0f33c734
+
+    std::shared_ptr<Jali::Mesh> mesh;
     Jali::MeshFactory mesh_factory(MPI_COMM_WORLD);
 
     bool available =
@@ -301,13 +296,8 @@
     int nproc;
     MPI_Comm_size(MPI_COMM_WORLD, &nproc);
     bool parallel(nproc > 1);
-<<<<<<< HEAD
-
-    std::unique_ptr<Jali::Mesh> mesh;
-=======
-    
-    std::shared_ptr<Jali::Mesh> mesh;
->>>>>>> 0f33c734
+
+    std::shared_ptr<Jali::Mesh> mesh;
     Jali::MeshFactory mesh_factory(MPI_COMM_WORLD);
     if ((Jali::framework_available(Jali::STKMESH) ||
          Jali::framework_available(Jali::MSTK)) &&
@@ -318,10 +308,5 @@
       CHECK_THROW(mesh = mesh_factory(NEMESIS_TEST_FILE),
                   Jali::Message);
     }
-<<<<<<< HEAD
-  }
-
-=======
-  }      
->>>>>>> 0f33c734
+  }
 }