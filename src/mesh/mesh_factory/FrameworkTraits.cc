--- conflicted
+++ resolved
@@ -482,13 +482,8 @@
     struct serial :
       mpl::eval_if<
       mpl::bool_< M == Simple >
-<<<<<<< HEAD
-      , mpl::bool_< DIM == 3 >
-      , mpl::eval_if<
-=======
       , mpl::bool_< DIM == 3 || DIM == 1 >
       , mpl::eval_if< 
->>>>>>> 7d7cbb38
           mpl::bool_< M == STKMESH >
           , mpl::bool_< DIM == 3 >
           , mpl::eval_if<
@@ -547,8 +542,6 @@
                                                                num_tiles));
   }
 
-<<<<<<< HEAD
-=======
   /// Generate a 1d mesh from explicit arguments
   static std::shared_ptr<Mesh>
   generate(const std::vector<double> x,
@@ -558,18 +551,18 @@
            const bool request_edges,
            const bool request_wedges,
            const bool request_corners,
+           const int num_tiles,
            const JaliGeometry::Geom_type geom_type) {
     std::shared_ptr<Mesh>
         result(new typename generate_mesh::type(x, comm,
                                                 gm,
                                                 request_faces, request_edges,
                                                 request_wedges, request_corners,
-                                                geom_type));
+                                                num_tiles, geom_type));
     return result;
   }
 
 
->>>>>>> 7d7cbb38
   // -------------------------------------------------------------
   // FrameworkTraits<M>::canextract
   // -------------------------------------------------------------
@@ -597,7 +590,7 @@
   /// Construct a new mesh by extracting mesh entities from an existing mesh
   static std::shared_ptr<Mesh>
   extract(const MPI_Comm& comm,            // unused for now
-          const std::shared_ptr<Mesh> inmesh, 
+          const std::shared_ptr<Mesh> inmesh,
           const std::vector<std::string>& setnames,
           const Entity_kind setkind,
           const bool flatten = false,
@@ -1020,6 +1013,7 @@
                    const JaliGeometry::GeometricModelPtr& gm,
                    const bool request_faces, const bool request_edges,
                    const bool request_wedges, const bool request_corners,
+                   const int num_tiles,
                    const JaliGeometry::Geom_type geom_type) {
   std::shared_ptr<Mesh> result;
   int myPID;
@@ -1032,7 +1026,7 @@
                                                gm,
                                                request_faces, request_edges,
                                                request_wedges, request_corners,
-                                               geom_type);
+                                               num_tiles, geom_type);
     break;
   case STKMESH:
     if (myPID == 0) {
