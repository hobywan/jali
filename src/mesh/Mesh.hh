--- conflicted
+++ resolved
@@ -1014,13 +1014,10 @@
 
   std::vector<std::shared_ptr<MeshSet>> sets(const Entity_kind kind) const;
 
-<<<<<<< HEAD
-=======
   //! Return a list of all sets
 
   std::vector<std::shared_ptr<MeshSet>> const& sets() const;
 
->>>>>>> 4348da93
   //! Is this is a valid name of a geometric region defined on for
   //! containing entities of 'kind'
 
