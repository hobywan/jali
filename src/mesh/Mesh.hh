--- conflicted
+++ resolved
@@ -19,11 +19,9 @@
 #include "Point.hh"
 #include "GeometricModel.hh"
 #include "Region.hh"
-<<<<<<< HEAD
+#include "Geometry.hh"
+
 #include "MeshTile.hh"
-=======
-#include "Geometry.hh"
->>>>>>> 7d7cbb38
 
 //! \mainpage Jali
 //!
@@ -65,11 +63,7 @@
 //  input files and generate parameter lists
 //  - JaliGeometry::RegionFactory    in file       RegionFactory.hh
 
-<<<<<<< HEAD
 namespace Jali {
-=======
-namespace Jali
-{
 
   //! \class Mesh.hh
   //! \brief Base mesh class
@@ -94,31 +88,6 @@
   //! that modify the mutable data are declared with a constant
   //! qualifier.
   //!
->>>>>>> 7d7cbb38
-
-//! \class Mesh.hh
-//! \brief Base mesh class
-//!
-//! Use the associated mesh factory to create an instance of a
-//! derived class based on a particular mesh framework (like MSTK,
-//! STKmesh etc.)
-//!
-//! **** IMPORTANT NOTE ABOUT CONSTANTNESS OF THIS CLASS ****
-//! Instantiating a const version of this class only guarantees that
-//! the underlying mesh topology and geometry does not change (the
-//! public interfaces conforms strictly to this definition). However,
-//! for purposes of memory savings we use lazy initialization and
-//! caching of face data, edge data, geometry quantities, columns
-//! etc., which means that these data may still change. We also
-//! cannot initialize the cached quantities in the constructor since
-//! they depend on initialization of data structures in the derived
-//! class - however, the base class gets constructed before the
-//! derived class gets constructed so it is not possible without more
-//! obscure acrobatics. This is why some of the caching data
-//! declarations are declared with the keyword 'mutable' and routines
-//! that modify the mutable data are declared with a constant
-//! qualifier.
-//!
 
 
 class Mesh {
@@ -132,49 +101,29 @@
   //! call the mesh_factory to make a mesh. If it is absolutely
   //! necessary, one can call the constructor of one of the available
   //! mesh frameworks directly
-<<<<<<< HEAD
   
   Mesh(const bool request_faces = true,
        const bool request_edges = false,
        const bool request_wedges = false,
        const bool request_corners = false,
        const int num_tiles_ini = 0,
-       const MPI_Comm incomm = MPI_COMM_WORLD) :
+       const MPI_Comm incomm = MPI_COMM_WORLD,
+       const JaliGeometry::Geom_type geom_type =
+       JaliGeometry::Geom_type::CARTESIAN) :
       spacedim(3), celldim(3), mesh_type_(Mesh_type::GENERAL),
-=======
-
-  Mesh(const bool request_faces=true,
-       const bool request_edges=false,
-       const bool request_wedges=false,
-       const bool request_corners=false,
-       const MPI_Comm incomm=MPI_COMM_WORLD,
-       const JaliGeometry::Geom_type geom_type=JaliGeometry::CARTESIAN) :
-      spacedim(3), celldim(3), mesh_type_(GENERAL),
->>>>>>> 7d7cbb38
       cell_geometry_precomputed(false), face_geometry_precomputed(false),
       edge_geometry_precomputed(false), wedge_geometry_precomputed(false),
       corner_geometry_precomputed(false),
       faces_requested(request_faces), edges_requested(request_edges),
       wedges_requested(request_wedges), corners_requested(request_corners),
-<<<<<<< HEAD
       num_tiles_ini_(num_tiles_ini), num_halo_layers_(1),
       cell2face_info_cached(false), face2cell_info_cached(false),
       cell2edge_info_cached(false), face2edge_info_cached(false),
       wedge_info_cached(false), corner_info_cached(false),
-      geometric_model_(NULL), comm(incomm) {
+      geometric_model_(NULL), comm(incomm),
+      geomtype(geom_type) {
     
     if (corners_requested)  // corners are defined in terms of wedges
-=======
-      cell2face_info_cached(false), face2cell_info_cached(false),
-      cell2edge_info_cached(false), face2edge_info_cached(false),
-      wedge_info_cached(false), corner_info_cached(false),
-      geometric_model_(NULL), comm(incomm),
-      geomtype(geom_type)
-  {
-    num_wedges = 0;
-    num_corners = 0;
-    if (corners_requested) // corners are defined in terms of wedges
->>>>>>> 7d7cbb38
       wedges_requested = true;
     if (wedges_requested) {  // need faces and edges to build wedges
       faces_requested = true;
@@ -200,8 +149,7 @@
 
   // Geometric type for the mesh - CARTESIAN, CYLINDRICAL, or SPHERICAL
   inline
-  JaliGeometry::Geom_type geom_type() const
-  {
+  JaliGeometry::Geom_type geom_type() const {
     return geomtype;
   }
 
@@ -285,20 +233,12 @@
       const;
 
 
-<<<<<<< HEAD
-  //! Cell type - UNKNOWN, TRI, QUAD, POLYGON, TET, PRISM, PYRAMID, HEX, POLYHED
-=======
   //! Get cell type - UNKNOWN, TRI, QUAD, POLYGON, TET, PRISM, PYRAMID, HEX,
   //! POLYHED
->>>>>>> 7d7cbb38
   //! See MeshDefs.hh
 
   virtual
   Cell_type cell_get_type(const Entity_ID cellid) const = 0;
-
-  //! Cell type name
-
-  //  std::string cell_type_to_name(const Cell_type type);
 
   //
   // General mesh information
@@ -347,7 +287,6 @@
   virtual
   Entity_ID GID(const Entity_ID lid, const Entity_kind kind) const = 0;
 
-<<<<<<< HEAD
 
   //! List of references to mesh tiles (collections of mesh cells)
   // Don't want to make the vector contain const references to tiles
@@ -355,18 +294,6 @@
 
   const std::vector<std::shared_ptr<MeshTile>> & tiles() {
     return meshtiles;
-=======
-  // iterators for mesh entities
-
-  node_iterator begin_nodes() {return nodeids.begin();}
-  node_iterator end_nodes() {return nodeids.end();}
-  node_iterator begin_owned_nodes() {return nodeids.begin();}
-  node_iterator end_owned_nodes() {
-    return nodeids.begin()+num_entities(NODE,OWNED);
-  }
-  node_iterator begin_ghost_nodes() { // ghost nodes start after owned nodes
-    return nodeids.begin()+num_entities(NODE,OWNED);
->>>>>>> 7d7cbb38
   }
 
   //! Number of mesh tiles (on a compute node)
@@ -409,37 +336,22 @@
   int master_tile_ID_of_node(Entity_ID const nodeid) const {
     return tiles_initialized_ ? node_master_tile_ID_[nodeid] : -1;
   }
-<<<<<<< HEAD
   int master_tile_ID_of_edge(Entity_ID const edgeid) const {
     return tiles_initialized_ ? edge_master_tile_ID_[edgeid] : -1;
-=======
-  edge_iterator begin_ghost_edges() { // ghost edges start after owned edges
-    return edgeids.begin()+num_entities(EDGE,OWNED);
->>>>>>> 7d7cbb38
   }
   int master_tile_ID_of_face(Entity_ID const faceid) const {
     return tiles_initialized_ ? face_master_tile_ID_[faceid] : -1;
   }
-<<<<<<< HEAD
   int master_tile_ID_of_cell(Entity_ID const cellid) const {
     return tiles_initialized_ ? cell_master_tile_ID_[cellid] : -1;
-=======
-  face_iterator begin_ghost_faces() { // ghost faces start after owned faces
-    return faceids.begin()+num_entities(FACE,OWNED);
->>>>>>> 7d7cbb38
   }
   int master_tile_ID_of_wedge(Entity_ID const wedgeid) const {
     return (tiles_initialized_ ?
             cell_master_tile_ID_[wedge_get_cell(wedgeid)] : -1);
   }
-<<<<<<< HEAD
   int master_tile_ID_of_corner(Entity_ID const cornerid) const {
     return (tiles_initialized_ ?
             cell_master_tile_ID_[corner_get_cell(cornerid)] : -1);
-=======
-  cell_iterator begin_ghost_cells() { // ghost cells start after owned cells
-    return cellids.begin()+num_entities(CELL,OWNED);
->>>>>>> 7d7cbb38
   }
 
 
@@ -494,13 +406,8 @@
 
   //! Get edges of a cell (in no particular order)
 
-<<<<<<< HEAD
   void cell_get_edges(const Entity_ID cellid,
                       Entity_ID_List *edgeids) const;
-=======
-  void cell_get_edges (const Entity_ID cellid,
-                       Entity_ID_List *edgeids) const;
->>>>>>> 7d7cbb38
 
   //! Get edges and dirs of a 2D cell. This is to make the code cleaner
   //! for integrating over the cell in 2D where faces and edges are
@@ -508,28 +415,15 @@
   //! is more cumbersome (one would have to take the face normals,
   //! rotate them and then get a consistent edge vector)
 
-<<<<<<< HEAD
   void cell_2D_get_edges_and_dirs(const Entity_ID cellid,
                                   Entity_ID_List *edgeids,
                                   std::vector<int> *edge_dirs) const;
-=======
-  void cell_2D_get_edges_and_dirs (const Entity_ID cellid,
-                                   Entity_ID_List *edgeids,
-                                   std::vector<int> *edge_dirs) const;
->>>>>>> 7d7cbb38
-
 
   //! Get nodes of a cell (in no particular order)
 
   virtual
-<<<<<<< HEAD
   void cell_get_nodes(const Entity_ID cellid,
                       Entity_ID_List *nodeids) const = 0;
-=======
-  void cell_get_nodes (const Entity_ID cellid,
-                       Entity_ID_List *nodeids) const=0;
->>>>>>> 7d7cbb38
-
 
   //! Get edges of a face and directions in which the face uses the edges
   //!
@@ -576,16 +470,9 @@
   //! Get nodes of edge
 
   virtual
-<<<<<<< HEAD
   void edge_get_nodes(const Entity_ID edgeid,
                       Entity_ID *nodeid0, Entity_ID *nodeid1) const = 0;
 
-=======
-  void edge_get_nodes (const Entity_ID edgeid,
-		       Entity_ID *nodeid0, Entity_ID *nodeid1) const = 0;
->>>>>>> 7d7cbb38
-
-
   //! Get wedges of cell
 
   void cell_get_wedges(const Entity_ID cellid,
@@ -620,25 +507,14 @@
 
   //! Wedges of a corner
 
-<<<<<<< HEAD
   void corner_get_wedges(const Entity_ID cornerid,
                          Entity_ID_List *wedgeids) const;
-=======
-  void corner_get_wedges (const Entity_ID cornerid,
-                          Entity_ID_List *wedgeids) const;
->>>>>>> 7d7cbb38
 
   //! Face get facets (or should we return a vector of standard pairs
   //! containing the wedge and a facet index?)
 
-<<<<<<< HEAD
-  void face_get_facets(const Entity_ID faceid,
-                       Entity_ID_List *facetids) const;
-=======
   void face_get_facets (const Entity_ID faceid,
                         Entity_ID_List *facetids) const;
->>>>>>> 7d7cbb38
-
 
   // Upward adjacencies
   //-------------------
@@ -772,15 +648,9 @@
   //! Number of nodes is the vector size divided by number of spatial dimensions
 
   virtual
-<<<<<<< HEAD
   void face_get_coordinates(const Entity_ID faceid,
                             std::vector<JaliGeometry::Point> *fcoords)
       const = 0;
-=======
-  void face_get_coordinates (const Entity_ID faceid,
-                             std::vector<JaliGeometry::Point>
-                             *fcoords) const = 0;
->>>>>>> 7d7cbb38
 
   //! Coordinates of cells in standard order (Exodus II convention)
   //!
@@ -790,15 +660,9 @@
   //! Number of nodes is vector size divided by number of spatial dimensions
 
   virtual
-<<<<<<< HEAD
   void cell_get_coordinates(const Entity_ID cellid,
                             std::vector<JaliGeometry::Point> *ccoords)
       const = 0;
-=======
-  void cell_get_coordinates (const Entity_ID cellid,
-                             std::vector<JaliGeometry::Point>
-                             *ccoords) const = 0;
->>>>>>> 7d7cbb38
 
   //! Coordinates of wedge
   //!
@@ -824,56 +688,36 @@
   //! this routine may not be too useful since the topology of the
   //! corner is not guaranteed to be standard like in 2D
 
-<<<<<<< HEAD
   void corner_get_coordinates(const Entity_ID cornerid,
                               std::vector<JaliGeometry::Point> *cncoords) const;
-=======
-  void corner_get_coordinates (const Entity_ID cornerid,
-                               std::vector<JaliGeometry::Point>
-                               *cncoords) const;
->>>>>>> 7d7cbb38
 
   //! Get a facetized description of corner geometry in 3D. The facet
   //! points index into the pointcoords vector. Each facet is
   //! guaranteed to have its points listed such that its normal points
   //! out of the corner
 
-<<<<<<< HEAD
   void
   corner_get_facetization(const Entity_ID cornerid,
                           std::vector<JaliGeometry::Point> *pointcoords,
                           std::vector<std::array<Entity_ID, 3>> *facetpoints)
       const;
-=======
-  void corner_get_facetization (const Entity_ID cornerid,
-                                std::vector<JaliGeometry::Point> *pointcoords,
-                                std::vector< std::array<Entity_ID,3> >
-                                *facetpoints) const;
->>>>>>> 7d7cbb38
 
   //! "facets" (line segments) describing a corner in 2D. The facet points are
   //! (0,1) (1,2) (2,3) and (3,4) referring to the point coordinates. They are
   //! guaranteed to be in ccw order around the quadrilateral corner
 
-<<<<<<< HEAD
   void
   corner_get_facetization(const Entity_ID cornerid,
                           std::vector<JaliGeometry::Point> *pointcoords,
                           std::vector<std::array<Entity_ID, 2>> *facetpoints)
       const;
-=======
-  void corner_get_facetization (const Entity_ID cornerid,
-                                std::vector<JaliGeometry::Point> *pointcoords,
-                                std::vector< std::array<Entity_ID,2> >
-                                *facetpoints) const;
->>>>>>> 7d7cbb38
 
 // "facets" (points - node and cell center) describing a corner in 1D :)
-
-  void corner_get_facetization (const Entity_ID cornerid,
-                                std::vector<JaliGeometry::Point> *pointcoords,
-                                std::vector< std::array<Entity_ID,1> >
-                                *facetpoints) const; 
+  
+  void corner_get_facetization(const Entity_ID cornerid,
+                               std::vector<JaliGeometry::Point> *pointcoords,
+                               std::vector<std::array<Entity_ID, 1>> 
+                               *facetpoints) const; 
   // Mesh entity geometry
   //--------------
   //
@@ -896,7 +740,6 @@
 
   //! Volume of wedge
 
-<<<<<<< HEAD
   double
   wedge_volume(const Entity_ID wedgeid, const bool recompute = false) const;
 
@@ -914,25 +757,6 @@
 
   JaliGeometry::Point
   face_centroid(const Entity_ID faceid, const bool recompute = false) const;
-=======
-  double wedge_volume(const Entity_ID wedgeid,
-                      const bool recompute=false) const;
-
-  //! Volume of a corner
-
-  double corner_volume(const Entity_ID cornerid,
-                       const bool recompute=false) const;
-
-  //! Centroid of cell
-
-  JaliGeometry::Point cell_centroid (const Entity_ID cellid,
-                                     const bool recompute=false) const;
-
-  //! Centroid of face
-
-  JaliGeometry::Point face_centroid (const Entity_ID faceid,
-                                     const bool recompute=false) const;
->>>>>>> 7d7cbb38
 
   //! Centroid/center of edge(never cached)
 
@@ -960,17 +784,10 @@
   //! pointing out of the cell and -1 pointing in)
 
 
-<<<<<<< HEAD
   JaliGeometry::Point face_normal(const Entity_ID faceid,
                                      const bool recompute = false,
                                      const Entity_ID cellid = -1,
                                      int *orientation = NULL) const;
-=======
-  JaliGeometry::Point face_normal (const Entity_ID faceid,
-				     const bool recompute=false,
-				     const Entity_ID cellid=-1,
-				     int *orientation=NULL) const;
->>>>>>> 7d7cbb38
 
 
   //! Edge vector - not normalized (or normalized and weighted by length
@@ -990,7 +807,6 @@
   //! away from the point and -1 is towards)
 
 
-<<<<<<< HEAD
   JaliGeometry::Point edge_vector(const Entity_ID edgeid,
                                      const bool recompute = false,
                                      const Entity_ID pointid = -1,
@@ -999,16 +815,6 @@
   //! Point in cell?
 
   bool point_in_cell(const JaliGeometry::Point &p,
-=======
-  JaliGeometry::Point edge_vector (const Entity_ID edgeid,
-				     const bool recompute=false,
-				     const Entity_ID pointid=-1,
-				     int *orientation=NULL) const;
-
-  //! Point in cell?
-
-  bool point_in_cell (const JaliGeometry::Point &p,
->>>>>>> 7d7cbb38
                       const Entity_ID cellid) const;
 
 
@@ -1149,18 +955,10 @@
   // in each mesh framework. The results are cached in the base class.
 
   virtual
-<<<<<<< HEAD
   void
   cell_2D_get_edges_and_dirs_internal(const Entity_ID cellid,
                                       Entity_ID_List *edgeids,
                                       std::vector<int> *edge_dirs) const = 0;
-=======
-  void cell_2D_get_edges_and_dirs_internal (const Entity_ID cellid,
-                                            Entity_ID_List *edgeids,
-                                            std::vector<int>
-                                            *edge_dirs) const = 0;
->>>>>>> 7d7cbb38
-
 
   //! \brief Get info about mesh fields on a particular type of entity
 
@@ -1192,7 +990,6 @@
   bool get_field(std::string field_name, Entity_kind on_what,
                  double *data) const {return false;}
   virtual
-<<<<<<< HEAD
   bool
   get_field(std::string field_name, Entity_kind on_what,
             std::array<double, (std::size_t)2> *data) const {return false;}
@@ -1202,16 +999,6 @@
   virtual
   bool get_field(std::string field_name, Entity_kind on_what,
                  std::array<double, (std::size_t)6> *data) const {return false;}
-=======
-  bool get_field(std::string field_name, Entity_kind on_what,
-                 std::array<double,(std::size_t)2> *data) const {return false;}
-  virtual
-  bool get_field(std::string field_name, Entity_kind on_what,
-                 std::array<double,(std::size_t)3> *data) const {return false;}
-  virtual
-  bool get_field(std::string field_name, Entity_kind on_what,
-                 std::array<double,(std::size_t)6> *data) const {return false;}
->>>>>>> 7d7cbb38
 
   //! \brief Store a field on the mesh - cannot template as its virtual
 
@@ -1229,7 +1016,6 @@
   {return false;}
   virtual
   bool store_field(std::string field_name, Entity_kind on_what,
-<<<<<<< HEAD
                    std::array<double, (std::size_t)2> *data) {return false;}
   virtual
   bool store_field(std::string field_name, Entity_kind on_what,
@@ -1237,25 +1023,9 @@
   virtual
   bool store_field(std::string field_name, Entity_kind on_what,
                    std::array<double, (std::size_t)6> *data) {return false;}
-=======
-                   std::array<double,(std::size_t)2> *data) {return false;}
-  virtual
-  bool store_field(std::string field_name, Entity_kind on_what,
-                   std::array<double,(std::size_t)3> *data) {return false;}
-  virtual
-  bool store_field(std::string field_name, Entity_kind on_what,
-                   std::array<double,(std::size_t)6> *data) {return false;}
->>>>>>> 7d7cbb38
-
 
  protected:   // ??? shouldn't this private? We have two protected sections?
 
-<<<<<<< HEAD
-=======
-
- protected:
-
->>>>>>> 7d7cbb38
   // The following methods are declared const since they do not modify the
   // mesh but just modify cached variables declared as mutable
 
@@ -1292,7 +1062,6 @@
   void init_tiles();
   int get_new_tile_ID() const { return meshtiles.size(); }
 
-<<<<<<< HEAD
   // Set master tile ID for entities
 
   void set_master_tile_ID_of_node(Entity_ID const nodeid,
@@ -1317,13 +1086,10 @@
                                 int const tileid) {}
 
 
-
-=======
->>>>>>> 7d7cbb38
   // Data
 
   unsigned int celldim, spacedim;
-  JaliGeometry::Geom_type geomtype = JaliGeometry::CARTESIAN;
+  JaliGeometry::Geom_type geomtype = JaliGeometry::Geom_type::CARTESIAN;
 
   MPI_Comm comm;
 
@@ -1343,7 +1109,6 @@
     wedge_volumes, corner_volumes;
   mutable std::vector<JaliGeometry::Point> cell_centroids,
     face_centroids, face_normal0, face_normal1, edge_vectors, edge_centroids;
-<<<<<<< HEAD
   mutable std::vector<JaliGeometry::Point> wedge_facet_normals0;
   mutable std::vector<JaliGeometry::Point> wedge_facet_normals1;
 
@@ -1359,10 +1124,6 @@
 
   // Some topological relationships
 
-=======
-  mutable std::vector<JaliGeometry::Point> wedge_facet_normals0,
-    wedge_facet_normals1;
->>>>>>> 7d7cbb38
   mutable std::vector<Entity_ID_List> cell_face_ids;
   mutable std::vector< std::vector<int> > cell_face_dirs;
   mutable std::vector<Entity_ID_List > face_cell_ids;
@@ -1394,10 +1155,6 @@
 
   mutable std::vector<bool> wedge_posvol_flag;
 
-<<<<<<< HEAD
-=======
-  mutable int num_corners;
->>>>>>> 7d7cbb38
   mutable std::vector< std::vector<Entity_ID> > cell_corner_ids;
   mutable std::vector< std::vector<Entity_ID> > node_corner_ids;
   mutable std::vector< std::vector<Entity_ID> > corner_wedge_ids;
