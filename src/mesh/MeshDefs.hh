//
// Copyright Los Alamos National Security, LLC 2009-2015
// All rights reserved. See Copyright notice in main directory
//
/*!
 * @file   MeshDefs.hh
<<<<<<< HEAD
 * @brief  Various definitions needed by Mesh
 * @author Originally by Bill Perkins (PNNL), Enhanced by Rao Garimella (LANL)
 */
=======
 * @author William A. Perkins
 * @date Mon May  2 13:03:23 2011
 *
 * @brief  Various definitions needed by Mesh
 *
 *
 */
// -------------------------------------------------------------
// Created May  2, 2011 by William A. Perkins
// Last Change: Mon May  2 13:03:23 2011
//              by William A. Perkins <d3g096@PE10900.pnl.gov>
// -------------------------------------------------------------

// SCCS ID: $Id$ Battelle PNL
>>>>>>> 7d7cbb38

#ifndef _MeshDefs_hh_
#define _MeshDefs_hh_

#include <vector>
#include <string>

namespace Jali {

// Necessary typedefs and enumerations

typedef int Entity_ID;
typedef int Set_ID;
typedef std::string Set_Name;
typedef std::vector<Entity_ID> Entity_ID_List;
typedef std::vector<Set_ID> Set_ID_List;

// Mesh Type

enum class Mesh_type {
  RECTANGULAR,   // Equivalent of structured but can't use i,j,k notation
  GENERAL        // general unstructured
};

<<<<<<< HEAD
// Mesh Geometry Type

enum class Geom_type {
  CARTESIAN,
  CYLINDRICAL,
  SPHERICAL
};



=======
>>>>>>> 7d7cbb38
// Cells (aka zones/elements) are the highest dimension entities in a mesh
// Nodes (aka vertices) are lowest dimension entities in a mesh
// Faces in a 3D mesh are 2D entities, in a 2D mesh are 1D entities
// BOUNDARY_FACE is a special type of entity that is need so that process
// kernels can define composite vectors (see src/data_structures) on
// exterior boundary faces of the mesh only
//
// Wedges are special subcell entities that are a simplicial
// decomposition of cell. In 3D, a wedge is tetrahedron formed by one
// point of the edge, the midpoint of the edge, the "center" of the
// face and the "center" of the cell volume. In 2D, a wedge is a
// triangle formed by an end-point of the edge, the mid-point of the
// edge and the center of the cell. In 1D, (IS THIS CORRECT?), wedges
// are lines, that are formed by the endpoint of the cell and the
// midpoint of the cell. There are two wedges associated with an edge
// of cell face in 3D.
//
// Corners are also subcell entities that are associated uniquely with
// a node of a cell. Each corner is the union of all the wedges incident
// upon that node in the cell
//
// Facets are the boundary entity between two wedges in adjacent
// cells. In 3D, a facet is a triangular subface of the cell face
// shared by two wedges in adjacent cells. In 2D, a facet is half of
// an edge that is shared by two wedges in adjacent cells
//

<<<<<<< HEAD

enum class Entity_kind {
=======
enum Entity_kind
{
>>>>>>> 7d7cbb38
  ALL_KIND = -3,
  ANY_KIND = -2,
  UNKNOWN_KIND = -1,
  NODE,
  EDGE,
  FACE,
  CELL,
  WEDGE,
  CORNER,
  FACET,
  BOUNDARY_FACE
};

const int NUM_ENTITY_KINDS = 8;  // Don't want to count the 3 catch-all types

// Return a string describing the entity kind that can be printed out
inline
std::string Entity_kind_string(Entity_kind kind) {
  static const std::string entity_kind_string[8] =
      {"Entity_kind::NODE", "Entity_kind::EDGE", "Entity_kind::FACE",
       "Entity_kind::CELL", "Entity_kind::WEDGE", "Entity_kind::CORNER",
       "Entity_kind::FACET", "Entity_kind::BOUNDARY_FACE"};

  int ikind = static_cast<int>(kind);
  return (ikind >= 0 && ikind < NUM_ENTITY_KINDS) ?
      entity_kind_string[ikind] : "";
}

// Output operator for Entity_kind
inline
std::ostream& operator<<(std::ostream& os, const Entity_kind& kind) {
  os << " " << Entity_kind_string(kind) << " ";
  return os;
}

// Check if Entity_kind is valid
<<<<<<< HEAD

inline
bool entity_valid_kind(const Entity_kind kind) {
  return (kind >= Entity_kind::NODE && kind <= Entity_kind::CELL);
}




// Parallel status of entity

enum class Parallel_type {
  PTYPE_UNKNOWN = 0,  // Initializer
=======
inline
bool entity_valid_kind (const Entity_kind kind) {
  return (kind >= NODE && kind <= CELL);
}

// Parallel status of entity

enum Parallel_type
{
  PTYPE_UNKNOWN = 0, // Initializer
>>>>>>> 7d7cbb38
  OWNED = 1,         // Owned by this processor
  GHOST = 2,         // Owned by another processor
  ALL  = 3           // Parallel_type::OWNED + Parall_type::Parallel_type::GHOST
};

const int NUM_PARALLEL_TYPES = 4;

// Return a string describing the entity kind that can be printed out
inline
std::string Parallel_type_string(Parallel_type const ptype) {
  static const std::string parallel_type_str[4] =
      {"Parallel_type::PTYPE_UNKNOWN", "Parallel_type::OWNED",
       "Parallel_type::GHOST", "Parallel_type::ALL"};

  int iptype = static_cast<int>(ptype);
  return (iptype >= 0 && iptype < NUM_PARALLEL_TYPES) ?
      parallel_type_str[iptype] : "";
}


// Output operator for Parallel_type
inline
std::ostream& operator<<(std::ostream& os, const Parallel_type& ptype) {
  os << " " << Parallel_type_string(ptype) << " ";
  return os;
}

// Check if Parallel_type is valid

inline
<<<<<<< HEAD
bool entity_valid_ptype(const Parallel_type ptype) {
  return (ptype >= Parallel_type::OWNED && ptype <= Parallel_type::ALL);
}




// Standard element types and catchall (POLYGON/POLYHED)

enum class Cell_type {
=======
bool entity_valid_ptype (const Parallel_type ptype) {
  return (ptype >= OWNED && ptype <= ALL);
}

// Standard element types and catchall (POLYGON/POLYHED)

enum Cell_type
{
>>>>>>> 7d7cbb38
  CELLTYPE_UNKNOWN = 0,
  TRI = 1,
  QUAD,
  POLYGON,
  TET,
  PRISM,
  PYRAMID,
  HEX,
  POLYHED                // Polyhedron
};

<<<<<<< HEAD
const int NUM_CELL_TYPES = 9;

// Return an string description for each cell type
inline
std::string Cell_type_string(const Cell_type ctype) {
  static std::string cell_type_str[9] =
      {"Cell_type::CELLTYPE_UNKNOWN", "Cell_type::TRI", "Cell_type::QUAD",
       "Cell_type::POLYGON", "Cell_type::TET", "Cell_type::PRISM",
       "Cell_type::PYRAMID", "Cell_type::HEX", "Cell_type::POLYHED"};

  int ictype = static_cast<int>(ctype);
  return (ictype >= 0 && ictype < NUM_CELL_TYPES) ?
      cell_type_str[ictype] : "";
}

// Output operator for Cell_type
inline
std::ostream& operator<<(std::ostream& os, const Cell_type& ctype) {
  os << " " << Cell_type_string(ctype) << " ";
  return os;
}


// Check if Cell_type is valid
inline
bool cell_valid_type(const Cell_type type) {
  return (type >= Cell_type::TRI && type <= Cell_type::POLYHED);
=======
// Check if Cell_type is valid
inline
bool cell_valid_type (const Cell_type type) {
  return (type >= TRI && type <= POLYHED);
>>>>>>> 7d7cbb38
}


// Types of partitioners 

enum class Partitioner_type {METIS, ZOLTAN};

// Types of partitioning algorithms - Add as needed in the format METIS_RCB etc.

enum class Partitioning_scheme {DEFAULT};

}  // close namespace Jali



#endif<|MERGE_RESOLUTION|>--- conflicted
+++ resolved
@@ -4,26 +4,10 @@
 //
 /*!
  * @file   MeshDefs.hh
-<<<<<<< HEAD
  * @brief  Various definitions needed by Mesh
  * @author Originally by Bill Perkins (PNNL), Enhanced by Rao Garimella (LANL)
- */
-=======
- * @author William A. Perkins
- * @date Mon May  2 13:03:23 2011
- *
- * @brief  Various definitions needed by Mesh
- *
  *
  */
-// -------------------------------------------------------------
-// Created May  2, 2011 by William A. Perkins
-// Last Change: Mon May  2 13:03:23 2011
-//              by William A. Perkins <d3g096@PE10900.pnl.gov>
-// -------------------------------------------------------------
-
-// SCCS ID: $Id$ Battelle PNL
->>>>>>> 7d7cbb38
 
 #ifndef _MeshDefs_hh_
 #define _MeshDefs_hh_
@@ -48,19 +32,6 @@
   GENERAL        // general unstructured
 };
 
-<<<<<<< HEAD
-// Mesh Geometry Type
-
-enum class Geom_type {
-  CARTESIAN,
-  CYLINDRICAL,
-  SPHERICAL
-};
-
-
-
-=======
->>>>>>> 7d7cbb38
 // Cells (aka zones/elements) are the highest dimension entities in a mesh
 // Nodes (aka vertices) are lowest dimension entities in a mesh
 // Faces in a 3D mesh are 2D entities, in a 2D mesh are 1D entities
@@ -88,13 +59,8 @@
 // an edge that is shared by two wedges in adjacent cells
 //
 
-<<<<<<< HEAD
 
 enum class Entity_kind {
-=======
-enum Entity_kind
-{
->>>>>>> 7d7cbb38
   ALL_KIND = -3,
   ANY_KIND = -2,
   UNKNOWN_KIND = -1,
@@ -131,7 +97,6 @@
 }
 
 // Check if Entity_kind is valid
-<<<<<<< HEAD
 
 inline
 bool entity_valid_kind(const Entity_kind kind) {
@@ -145,18 +110,6 @@
 
 enum class Parallel_type {
   PTYPE_UNKNOWN = 0,  // Initializer
-=======
-inline
-bool entity_valid_kind (const Entity_kind kind) {
-  return (kind >= NODE && kind <= CELL);
-}
-
-// Parallel status of entity
-
-enum Parallel_type
-{
-  PTYPE_UNKNOWN = 0, // Initializer
->>>>>>> 7d7cbb38
   OWNED = 1,         // Owned by this processor
   GHOST = 2,         // Owned by another processor
   ALL  = 3           // Parallel_type::OWNED + Parall_type::Parallel_type::GHOST
@@ -187,7 +140,6 @@
 // Check if Parallel_type is valid
 
 inline
-<<<<<<< HEAD
 bool entity_valid_ptype(const Parallel_type ptype) {
   return (ptype >= Parallel_type::OWNED && ptype <= Parallel_type::ALL);
 }
@@ -198,16 +150,6 @@
 // Standard element types and catchall (POLYGON/POLYHED)
 
 enum class Cell_type {
-=======
-bool entity_valid_ptype (const Parallel_type ptype) {
-  return (ptype >= OWNED && ptype <= ALL);
-}
-
-// Standard element types and catchall (POLYGON/POLYHED)
-
-enum Cell_type
-{
->>>>>>> 7d7cbb38
   CELLTYPE_UNKNOWN = 0,
   TRI = 1,
   QUAD,
@@ -219,7 +161,6 @@
   POLYHED                // Polyhedron
 };
 
-<<<<<<< HEAD
 const int NUM_CELL_TYPES = 9;
 
 // Return an string description for each cell type
@@ -247,12 +188,6 @@
 inline
 bool cell_valid_type(const Cell_type type) {
   return (type >= Cell_type::TRI && type <= Cell_type::POLYHED);
-=======
-// Check if Cell_type is valid
-inline
-bool cell_valid_type (const Cell_type type) {
-  return (type >= TRI && type <= POLYHED);
->>>>>>> 7d7cbb38
 }
 
 
