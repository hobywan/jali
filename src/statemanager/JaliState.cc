--- conflicted
+++ resolved
@@ -17,27 +17,16 @@
 
   for (int ikind = 0; ikind < NUM_ENTITY_KINDS; ikind++) {
     Entity_kind kind = (Entity_kind) ikind;
-<<<<<<< HEAD
     if (kind != Entity_kind::NODE && kind != Entity_kind::FACE &&
         kind != Entity_kind::CELL) continue;
     
-=======
-    if (kind != NODE && kind != FACE && kind != CELL) continue;
-
->>>>>>> 0f33c734
     mymesh_->get_field_info(kind, &num, &varnames, &vartypes);
     if (!num) continue;
 
     int spacedim = mymesh_->space_dimension();
-<<<<<<< HEAD
     
     int nent = mymesh_->num_entities(kind, Parallel_type::ALL);
     
-=======
-
-    int nent = mymesh_->num_entities(kind, ALL);
-
->>>>>>> 0f33c734
     for (int i = 0; i < num; i++) {
       if (vartypes[i] == "INT") {
         int *data = new int[nent];
@@ -46,66 +35,36 @@
       } else if (vartypes[i] == "DOUBLE") {
         double *data = new double[nent];
         mymesh_->get_field(varnames[i], kind, data);
-<<<<<<< HEAD
-        Jali::StateVector<double> & sv = add(varnames[i], kind, data);          
+        Jali::StateVector<double> & sv = add(varnames[i], kind, data);
       } else if (vartypes[i] == "VECTOR") {
-=======
-        Jali::StateVector<double> & sv = add(varnames[i], kind, data);
-      }
-      else if (vartypes[i] == "VECTOR") {
->>>>>>> 0f33c734
         if (spacedim == 2) {
           std::array<double, 2> *data = new std::array<double, 2>[nent];
           mymesh_->get_field(varnames[i], kind, data);
           Jali::StateVector<std::array<double, 2>> & sv =
               add(varnames[i], kind, data);
-<<<<<<< HEAD
         } else if (spacedim == 3) {
-=======
-        }
-        else if (spacedim == 3) {
->>>>>>> 0f33c734
           std::array<double, 3> *data = new std::array<double, 3>[nent];
           mymesh_->get_field(varnames[i], kind, data);
           Jali::StateVector<std::array<double, 3>> & sv =
               add(varnames[i], kind, data);
         }
-<<<<<<< HEAD
       } else if (vartypes[i] == "TENSOR") {  // assumes symmetric tensors
         if (spacedim == 2) {  // lower half & diagonal of 2x2 tensor
-=======
-      } // VECTOR
-      else if (vartypes[i] == "TENSOR") { // assumes symmetric tensors
-        if (spacedim == 2) { // lower half & diagonal of 2x2 tensor
->>>>>>> 0f33c734
           std::array<double, 3> *data = new std::array<double, 3>[nent];
           mymesh_->get_field(varnames[i], kind, data);
           Jali::StateVector<std::array<double, 3>> & sv =
               add(varnames[i], kind, data);
-<<<<<<< HEAD
-        } else if (spacedim == 3) { // lower half & diagonal of 3x3 tensor
-=======
-        }
-        else if (spacedim == 3) { // lower half & diagonal of 3x3 tensor
->>>>>>> 0f33c734
+        } else if (spacedim == 3) {  // lower half & diagonal of 3x3 tensor
           std::array<double, 6> *data = new std::array<double, 6>[nent];
           mymesh_->get_field(varnames[i], kind, data);
           Jali::StateVector<std::array<double, 6>> & sv =
               add(varnames[i], kind, data);
         }
-<<<<<<< HEAD
       }  // TENSOR
     }  // for each field on entity kind
   }  // for each entity kind
-  
+
 }  // init_from_mesh
-=======
-      } // TENSOR
-    } // for each field on entity kind
-  } // for each entity kind
-
-} // init_from_mesh
->>>>>>> 0f33c734
 
 
 //! \brief Export field data to mesh
@@ -129,32 +88,18 @@
       status = mymesh_->store_field(name, on_what, (int *)vec->get_data());
     else if (vec->get_type() == typeid(std::array<double, 2>))
       status = mymesh_->store_field(name, on_what,
-<<<<<<< HEAD
                                     (std::array<double, 2> *) vec->get_data());
-=======
-                                    (std::array<double, 2> *)vec->get_data());
->>>>>>> 0f33c734
     else if (vec->get_type() == typeid(std::array<double, 3>))
       status = mymesh_->store_field(name, on_what,
-                                    (std::array<double, 3> *)vec->get_data());
+                                    (std::array<double, 3> *) vec->get_data());
     else if (vec->get_type() == typeid(std::array<double, 6>))
       status = mymesh_->store_field(name, on_what,
-<<<<<<< HEAD
-                                    (std::array<double,6> *)vec->get_data());
+                                    (std::array<double, 6> *) vec->get_data());
     
 
     if (!status)
       std::cerr << "Could not export vector " << name << " to mesh file\n";
       
-=======
-                                    (std::array<double, 6> *)vec->get_data());
-
-
-    if (!status)
-      std::cerr << "Could not export vector " << name <<
-          " to mesh file" << std::endl;
-
->>>>>>> 0f33c734
     ++it;
   }
 }
