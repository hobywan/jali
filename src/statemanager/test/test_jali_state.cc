/*---------------------------------------------------------------------------~*
 * Copyright (c) 2015 Los Alamos National Security, LLC
 * All rights reserved.
 *---------------------------------------------------------------------------~*/

#include <mpi.h>

#include <iostream>

#include "JaliState.h"
#include "JaliStateVector.h"
#include "Mesh.hh"
#include "MeshFactory.hh"

#include "UnitTest++.h"

// Vector type for 2d doubles
struct Vec2d {
  double x;
  double y;

  void set(double xvalue, double yvalue) {
    x = xvalue;  y = yvalue;
  }

  friend std::ostream &operator<<(std::ostream &output, const Vec2d &v) {
    output << "(" << v.x << ", " << v.y << ")";
    return output;
  }
};


TEST(Jali_State_Define) {

  Jali::MeshFactory mf(MPI_COMM_WORLD);
<<<<<<< HEAD
  std::unique_ptr<Jali::Mesh> mesh1 = mf(0.0, 0.0, 1.0, 1.0, 2, 2);
=======
  std::shared_ptr<Jali::Mesh> mesh1 = mf(0.0,0.0,1.0,1.0,2,2);
>>>>>>> 0f33c734

  CHECK(mesh1 != NULL);

  // Define two state vectors

<<<<<<< HEAD
  std::vector<double> data1 = {1.0, 3.0, 2.5, 4.5};
  Jali::StateVector<double> myvec1("cellvars", Jali::Entity_kind::CELL,
                                   mesh1.get(), &(data1[0]));

  std::vector<double> data2 = {0.0, 1.0, 2.0, 3.0, 4.0, 5.0, 6.0, 7.0, 8.0};
  Jali::StateVector<double> myvec2("nodevars", Jali::Entity_kind::NODE,
                                   mesh1.get(), &(data2[0]));

  // Define another mesh and another statevector on that mesh

  std::unique_ptr<Jali::Mesh> mesh2 = mf(0.0, 0.0, 1.0, 1.0, 3, 3);
  
  std::vector<double> data3 = {1.0, 3.0, 2.5, 4.5, 1.0, 2.0};
  Jali::StateVector<double> myvec3("cellvars2", Jali::Entity_kind::CELL,
                                   mesh2.get(), &(data3[0]));
=======
  std::vector<double> data1 = {1.0,3.0,2.5,4.5}; 
  Jali::StateVector<double> myvec1("cellvars",Jali::CELL,mesh1,&(data1[0]));

  std::vector<double> data2 = {0.0,1.0,2.0,3.0,4.0,5.0,6.0,7.0,8.0};
  Jali::StateVector<double> myvec2("nodevars",Jali::NODE,mesh1,&(data2[0]));

  // Define another mesh and another statevector on that mesh

  std::shared_ptr<Jali::Mesh> mesh2 = mf(0.0,0.0,1.0,1.0,3,3);
  
  std::vector<double> data3 = {1.0,3.0,2.5,4.5,1.0,2.0}; 
  Jali::StateVector<double> myvec3("cellvars2",Jali::CELL,mesh2,&(data3[0]));
>>>>>>> 0f33c734
    

  // Create a state object and add the first two vectors to it

  Jali::State mystate(mesh1);

  int add_status;
  Jali::StateVector<double> &addvec1 = mystate.add(myvec1);
  CHECK_EQUAL(addvec1.size(), myvec1.size());
  for (int i = 0; i < addvec1.size(); ++i)
    CHECK_EQUAL(addvec1[i], myvec1[i]);

  Jali::StateVector<double> &addvec2 = mystate.add("nodevars",
                                                   Jali::Entity_kind::NODE,
                                                   &(data2[0]));
  CHECK_EQUAL(addvec2.size(), myvec2.size());
  for (int i = 0; i < addvec2.size(); ++i)
    CHECK_EQUAL(addvec2[i], myvec2[i]);


  // Try to add the third vector (defined on a different mesh) to it - it
  // should copy the data but be assigned to mesh1 instead of mesh2

  Jali::StateVector<double> &addvec3 = mystate.add(myvec3);
  CHECK(addvec3.mesh() != myvec3.mesh());


  // Now retrieve the state vectors from the state object in different ways

  Jali::State::const_iterator itc;
  
  // Make sure we can retrieve the object by name

  itc = mystate.find("cellvars", Jali::Entity_kind::CELL);
  CHECK(mystate.end() != itc);

  // Make sure the object we retrieved is identical to the one we put in

  Jali::StateVector<double> myvec1_copy =
      *(std::static_pointer_cast<Jali::StateVector<double>>(*itc));
  
  CHECK_EQUAL(myvec1.size(), myvec1_copy.size());
  for (int i = 0; i < myvec1.size(); ++i)
    CHECK_EQUAL(myvec1[i], myvec1_copy[i]);

  // Retrieve the state vector more easily as a shared_ptr

  std::shared_ptr<Jali::StateVector<double>> myvec1_ptr;
  bool found;
  found = mystate.get("cellvars", Jali::Entity_kind::CELL, &myvec1_ptr);

  CHECK(found);
  CHECK_EQUAL(myvec1.size(), myvec1_ptr->size());
  for (int i = 0; i < myvec1.size(); ++i)
    CHECK_EQUAL(myvec1[i], (*myvec1_ptr)[i]);

  // Retrieve the state vector even more easily

  found = mystate.get("cellvars", Jali::Entity_kind::CELL, &myvec1_copy);

  CHECK(found);
  CHECK_EQUAL(myvec1.size(), myvec1_copy.size());
  for (int i = 0; i < myvec1.size(); ++i)
    CHECK_EQUAL(myvec1[i], myvec1_copy[i]);

  

  // Make sure the code fails if we ask for the right name but wrong entity type

  itc = mystate.find("cellvars", Jali::Entity_kind::FACE);
  CHECK(mystate.end() == itc);


  // Try to retrieve a different vector by name

  itc = mystate.find("nodevars", Jali::Entity_kind::NODE);
  CHECK(mystate.end() != itc);

  // Make sure the object we retrieved is identical to the one we put in

  Jali::StateVector<double> myvec2_copy =
      *(std::static_pointer_cast<Jali::StateVector<double>>(*itc));

  CHECK_EQUAL(myvec2.size(), myvec2_copy.size());
  for (int i = 0; i < myvec2.size(); ++i)
    CHECK_EQUAL(myvec2[i], myvec2_copy[i]);
  

  // Try to retrieve the vector by name but without giving a specific type

  itc = mystate.find("nodevars", Jali::Entity_kind::ANY_KIND);
  CHECK(mystate.end() != itc);

  // Make sure the object we retrieved is identical to the one we put in

  myvec2_copy = *(std::static_pointer_cast<Jali::StateVector<double>>(*itc));

  CHECK_EQUAL(myvec2.size(), myvec2_copy.size());
  for (int i = 0; i < myvec2.size(); ++i)
    CHECK_EQUAL(myvec2[i], myvec2_copy[i]);
  

  // Retrieve state data through iterators and [] operators
 
  Jali::State::iterator it = mystate.begin();
  while (it != mystate.end()) {
    Jali::StateVector<double> myvec4 =
        *(std::static_pointer_cast<Jali::StateVector<double>>(*it));

    CHECK((myvec4.name() == "cellvars" &&
           myvec4.on_what() == Jali::Entity_kind::CELL)
          ||
          (myvec4.name() == "cellvars2" &&
           myvec4.on_what() == Jali::Entity_kind::CELL)
          ||
          (myvec4.name() == "nodevars" &&
           myvec4.on_what() == Jali::Entity_kind::NODE));
    
    ++it;
  }
  

  myvec1_copy = 
      *(std::static_pointer_cast<Jali::StateVector<double>>(mystate[0]));
  CHECK(myvec1_copy.name() == "cellvars" &&
        myvec1_copy.on_what() == Jali::Entity_kind::CELL);

  myvec2_copy =
      *(std::static_pointer_cast<Jali::StateVector<double>>(mystate[1]));
  CHECK(myvec2_copy.name() == "nodevars" &&
        myvec2_copy.on_what() == Jali::Entity_kind::NODE);

  // Print out state

  std::cout << mystate;

  
  // Add state vectors of different data types

  const int n_cells = 4;
  int n_nodes = 9;
  float ftest[] = {1.1, 2.2, 3.3, 4.4};
  int itest[] = {1, 2, 3, 4, 5, 6, 7, 8, 9};
  Vec2d vtest[n_cells];
  for (unsigned int i = 0; i < n_cells; i++) vtest[i].set(1.0*i, 2.0*i);

  Jali::MeshFactory factory(MPI_COMM_WORLD);

  std::shared_ptr<Jali::Mesh> dataMesh = factory(0.0, 0.0, 1.0, 1.0, 2, 2);
  Jali::State dstate(dataMesh);

  dstate.add("f1", Jali::Entity_kind::CELL, ftest);
  dstate.add("i1", Jali::Entity_kind::NODE, itest);
  dstate.add("v1", Jali::Entity_kind::CELL, vtest);

  // Iterate through all state vectors and count them

  int cnt = 0;
  for (Jali::State::iterator it = dstate.begin(); it != dstate.end(); it++)
    cnt++;
  CHECK_EQUAL(cnt, 3);

  // Iterate through all cell state vectors and count them

  cnt = 0;
  for (Jali::State::permutation_type it =
           dstate.entity_begin(Jali::Entity_kind::CELL);
       it != dstate.entity_end(Jali::Entity_kind::CELL);
       it++)
    cnt++;
  CHECK_EQUAL(cnt, 2);

  // Iterate through all node state vectors and count them

  cnt = 0;
  for (Jali::State::permutation_type it =
           dstate.entity_begin(Jali::Entity_kind::NODE);
       it != dstate.entity_end(Jali::Entity_kind::NODE);
       it++)
    cnt++;
  CHECK_EQUAL(cnt, 1);

  // Iterate through all state vectors and get their type

  int testCnt = 0;
  for (Jali::State::iterator it = dstate.begin(); it != dstate.end(); it++) {
    if (typeid(float) == (*it)->get_type())
      CHECK_EQUAL(testCnt, 0);
    else if (typeid(int) == (*it)->get_type())
      CHECK_EQUAL(testCnt, 1);
    else if (typeid(Vec2d) == (*it)->get_type())
      CHECK_EQUAL(testCnt, 2);
    else
      CHECK_EQUAL(0, 1);  // This else should never be reached in this test
    testCnt++;
  }
}


TEST(State_Write_Read_With_Mesh) {

  // Define mesh with 4 cells and 9 nodes

  Jali::MeshFactory mf(MPI_COMM_WORLD);
<<<<<<< HEAD
  std::unique_ptr<Jali::Mesh> mesh1 = mf(0.0, 0.0, 1.0, 1.0, 2, 2);
=======
  std::shared_ptr<Jali::Mesh> mesh1 = mf(0.0,0.0,1.0,1.0,2,2);
>>>>>>> 0f33c734

  CHECK(mesh1);

  // Create a state object associated with this mesh

  Jali::State mystate1(mesh1);

  // Add a state vector of scalars on cells

  std::vector<double> data1 = {1.0, 3.0, 2.5, 4.5};
  Jali::StateVector<double> & outvec1 =
      mystate1.add("cellvars", Jali::Entity_kind::CELL, &(data1[0]));

  std::vector<std::array<double, 2>> data2(9);
  // Intel compiler 15.0.3 is not allowing me to initialize with curly brace list
  for (int i = 0; i < 9; i++)
    for (int j = 0; j < 3; j++)
      data2[i][j] = 0.4*i+0.1*j;

  Jali::StateVector<std::array<double, 2>> & outvec2 =
      mystate1.add("nodevars", Jali::Entity_kind::NODE, &(data2[0]));

  // Export the fields to the mesh

  mystate1.export_to_mesh();

  // Export the mesh (along with the state fields) to a temporary exodus file

  bool with_fields = true;
  mesh1->write_to_exodus_file("temp.exo", with_fields);
  



  // Now read the mesh back in - No need of wedges, corners, faces, etc
  // so just the filename is needed

  std::shared_ptr<Jali::Mesh> mesh2 = mf("temp.exo");
  
  // Create a state object associated with this mesh

  Jali::State mystate2(mesh2);

  // Initialize the state object from the mesh

  mystate2.init_from_mesh();

  // Retrieve the cell field and make sure we got back what we put in

  Jali::StateVector<double> invec1;
  bool status = mystate2.get("cellvars", Jali::Entity_kind::CELL, &invec1);
  CHECK(status);

  CHECK_EQUAL(outvec1.size(), invec1.size());
  for (int i = 0; i < outvec1.size(); i++)
    CHECK_EQUAL(outvec1[i], invec1[i]);


  // Retrieve the node field and make sure we got back what we put in

  Jali::StateVector<std::array<double, 2>> invec2;
  status = mystate2.get("nodevars", Jali::Entity_kind::NODE, &invec2);
  CHECK(status);

  CHECK_EQUAL(outvec2.size(), invec2.size());
  for (int i = 0; i < outvec2.size(); i++)
    for (int j = 0; j < 2; j++)
      CHECK_EQUAL(outvec2[i][j], invec2[i][j]);
}<|MERGE_RESOLUTION|>--- conflicted
+++ resolved
@@ -33,47 +33,27 @@
 TEST(Jali_State_Define) {
 
   Jali::MeshFactory mf(MPI_COMM_WORLD);
-<<<<<<< HEAD
-  std::unique_ptr<Jali::Mesh> mesh1 = mf(0.0, 0.0, 1.0, 1.0, 2, 2);
-=======
-  std::shared_ptr<Jali::Mesh> mesh1 = mf(0.0,0.0,1.0,1.0,2,2);
->>>>>>> 0f33c734
+  std::shared_ptr<Jali::Mesh> mesh1 = mf(0.0, 0.0, 1.0, 1.0, 2, 2);
 
   CHECK(mesh1 != NULL);
 
   // Define two state vectors
 
-<<<<<<< HEAD
   std::vector<double> data1 = {1.0, 3.0, 2.5, 4.5};
   Jali::StateVector<double> myvec1("cellvars", Jali::Entity_kind::CELL,
-                                   mesh1.get(), &(data1[0]));
+                                   mesh1, &(data1[0]));
 
   std::vector<double> data2 = {0.0, 1.0, 2.0, 3.0, 4.0, 5.0, 6.0, 7.0, 8.0};
   Jali::StateVector<double> myvec2("nodevars", Jali::Entity_kind::NODE,
-                                   mesh1.get(), &(data2[0]));
+                                   mesh1, &(data2[0]));
 
   // Define another mesh and another statevector on that mesh
 
   std::unique_ptr<Jali::Mesh> mesh2 = mf(0.0, 0.0, 1.0, 1.0, 3, 3);
-  
+
   std::vector<double> data3 = {1.0, 3.0, 2.5, 4.5, 1.0, 2.0};
   Jali::StateVector<double> myvec3("cellvars2", Jali::Entity_kind::CELL,
-                                   mesh2.get(), &(data3[0]));
-=======
-  std::vector<double> data1 = {1.0,3.0,2.5,4.5}; 
-  Jali::StateVector<double> myvec1("cellvars",Jali::CELL,mesh1,&(data1[0]));
-
-  std::vector<double> data2 = {0.0,1.0,2.0,3.0,4.0,5.0,6.0,7.0,8.0};
-  Jali::StateVector<double> myvec2("nodevars",Jali::NODE,mesh1,&(data2[0]));
-
-  // Define another mesh and another statevector on that mesh
-
-  std::shared_ptr<Jali::Mesh> mesh2 = mf(0.0,0.0,1.0,1.0,3,3);
-  
-  std::vector<double> data3 = {1.0,3.0,2.5,4.5,1.0,2.0}; 
-  Jali::StateVector<double> myvec3("cellvars2",Jali::CELL,mesh2,&(data3[0]));
->>>>>>> 0f33c734
-    
+                                   mesh2, &(data3[0]));
 
   // Create a state object and add the first two vectors to it
 
@@ -103,7 +83,7 @@
   // Now retrieve the state vectors from the state object in different ways
 
   Jali::State::const_iterator itc;
-  
+
   // Make sure we can retrieve the object by name
 
   itc = mystate.find("cellvars", Jali::Entity_kind::CELL);
@@ -113,7 +93,7 @@
 
   Jali::StateVector<double> myvec1_copy =
       *(std::static_pointer_cast<Jali::StateVector<double>>(*itc));
-  
+
   CHECK_EQUAL(myvec1.size(), myvec1_copy.size());
   for (int i = 0; i < myvec1.size(); ++i)
     CHECK_EQUAL(myvec1[i], myvec1_copy[i]);
@@ -138,7 +118,7 @@
   for (int i = 0; i < myvec1.size(); ++i)
     CHECK_EQUAL(myvec1[i], myvec1_copy[i]);
 
-  
+
 
   // Make sure the code fails if we ask for the right name but wrong entity type
 
@@ -159,7 +139,7 @@
   CHECK_EQUAL(myvec2.size(), myvec2_copy.size());
   for (int i = 0; i < myvec2.size(); ++i)
     CHECK_EQUAL(myvec2[i], myvec2_copy[i]);
-  
+
 
   // Try to retrieve the vector by name but without giving a specific type
 
@@ -173,10 +153,10 @@
   CHECK_EQUAL(myvec2.size(), myvec2_copy.size());
   for (int i = 0; i < myvec2.size(); ++i)
     CHECK_EQUAL(myvec2[i], myvec2_copy[i]);
-  
+
 
   // Retrieve state data through iterators and [] operators
- 
+
   Jali::State::iterator it = mystate.begin();
   while (it != mystate.end()) {
     Jali::StateVector<double> myvec4 =
@@ -190,12 +170,12 @@
           ||
           (myvec4.name() == "nodevars" &&
            myvec4.on_what() == Jali::Entity_kind::NODE));
-    
+
     ++it;
   }
-  
-
-  myvec1_copy = 
+
+
+  myvec1_copy =
       *(std::static_pointer_cast<Jali::StateVector<double>>(mystate[0]));
   CHECK(myvec1_copy.name() == "cellvars" &&
         myvec1_copy.on_what() == Jali::Entity_kind::CELL);
@@ -209,7 +189,7 @@
 
   std::cout << mystate;
 
-  
+
   // Add state vectors of different data types
 
   const int n_cells = 4;
@@ -277,11 +257,7 @@
   // Define mesh with 4 cells and 9 nodes
 
   Jali::MeshFactory mf(MPI_COMM_WORLD);
-<<<<<<< HEAD
-  std::unique_ptr<Jali::Mesh> mesh1 = mf(0.0, 0.0, 1.0, 1.0, 2, 2);
-=======
-  std::shared_ptr<Jali::Mesh> mesh1 = mf(0.0,0.0,1.0,1.0,2,2);
->>>>>>> 0f33c734
+  std::shared_ptr<Jali::Mesh> mesh1 = mf(0.0, 0.0, 1.0, 1.0, 2, 2);
 
   CHECK(mesh1);
 
@@ -312,7 +288,7 @@
 
   bool with_fields = true;
   mesh1->write_to_exodus_file("temp.exo", with_fields);
-  
+
 
 
 
@@ -320,7 +296,7 @@
   // so just the filename is needed
 
   std::shared_ptr<Jali::Mesh> mesh2 = mf("temp.exo");
-  
+
   // Create a state object associated with this mesh
 
   Jali::State mystate2(mesh2);
