/*
Copyright (c) 2017, Los Alamos National Security, LLC
All rights reserved.

Copyright 2017. Los Alamos National Security, LLC. This software was
produced under U.S. Government contract DE-AC52-06NA25396 for Los
Alamos National Laboratory (LANL), which is operated by Los Alamos
National Security, LLC for the U.S. Department of Energy. The
U.S. Government has rights to use, reproduce, and distribute this
software.  NEITHER THE GOVERNMENT NOR LOS ALAMOS NATIONAL SECURITY,
LLC MAKES ANY WARRANTY, EXPRESS OR IMPLIED, OR ASSUMES ANY LIABILITY
FOR THE USE OF THIS SOFTWARE.  If software is modified to produce
derivative works, such modified software should be clearly marked, so
as not to confuse it with the version available from LANL.
 
Additionally, redistribution and use in source and binary forms, with
or without modification, are permitted provided that the following
conditions are met:

1.  Redistributions of source code must retain the above copyright
notice, this list of conditions and the following disclaimer.
2.  Redistributions in binary form must reproduce the above copyright
notice, this list of conditions and the following disclaimer in the
documentation and/or other materials provided with the distribution.
3.  Neither the name of Los Alamos National Security, LLC, Los Alamos
National Laboratory, LANL, the U.S. Government, nor the names of its
contributors may be used to endorse or promote products derived from
this software without specific prior written permission.
 
THIS SOFTWARE IS PROVIDED BY LOS ALAMOS NATIONAL SECURITY, LLC AND
CONTRIBUTORS "AS IS" AND ANY EXPRESS OR IMPLIED WARRANTIES, INCLUDING,
BUT NOT LIMITED TO, THE IMPLIED WARRANTIES OF MERCHANTABILITY AND
FITNESS FOR A PARTICULAR PURPOSE ARE DISCLAIMED. IN NO EVENT SHALL LOS
ALAMOS NATIONAL SECURITY, LLC OR CONTRIBUTORS BE LIABLE FOR ANY
DIRECT, INDIRECT, INCIDENTAL, SPECIAL, EXEMPLARY, OR CONSEQUENTIAL
DAMAGES (INCLUDING, BUT NOT LIMITED TO, PROCUREMENT OF SUBSTITUTE
GOODS OR SERVICES; LOSS OF USE, DATA, OR PROFITS; OR BUSINESS
INTERRUPTION) HOWEVER CAUSED AND ON ANY THEORY OF LIABILITY, WHETHER
IN CONTRACT, STRICT LIABILITY, OR TORT (INCLUDING NEGLIGENCE OR
OTHERWISE) ARISING IN ANY WAY OUT OF THE USE OF THIS SOFTWARE, EVEN IF
ADVISED OF THE POSSIBILITY OF SUCH DAMAGE.
*/


#include <mpi.h>
#include <stdlib.h>

#include <iostream>

#include "JaliState.h"
#include "JaliStateVector.h"
#include "Mesh.hh"
#include "MeshFactory.hh"

#include "UnitTest++.h"

// Vector type for 2d doubles
struct Vec2d {
  double x;
  double y;

  Vec2d() : x(0.0), y(0.0) {}
  Vec2d(double xvalue, double yvalue) : x(xvalue), y(yvalue) {}
  
  void set(double xvalue, double yvalue) {
    x = xvalue;  y = yvalue;
  }

  friend std::ostream &operator<<(std::ostream &output, const Vec2d &v) {
    output << "(" << v.x << ", " << v.y << ")";
    return output;
  }
};



// Test to add state vectors of different data types

TEST(Jali_State_Var_Types) {

  constexpr int n_cells = 4;
  int n_nodes = 9;
  float ftest[] = {1.1, 2.2, 3.3, 4.4};
  int itest[] = {1, 2, 3, 4, 5, 6, 7, 8, 9};
  Vec2d vtest[n_cells];
  for (unsigned int i = 0; i < n_cells; i++) vtest[i].set(1.0*i, 2.0*i);

  Jali::MeshFactory factory(MPI_COMM_WORLD);

  std::shared_ptr<Jali::Mesh> dataMesh = factory(0.0, 0.0, 1.0, 1.0, 2, 2);
  std::shared_ptr<Jali::State> dstate = Jali::State::create(dataMesh);

<<<<<<< HEAD
  dstate->add("f1", dataMesh, Jali::Entity_kind::CELL, Jali::Entity_type::ALL,
              ftest);
  dstate->add(FieldNames::i1, dataMesh, Jali::Entity_kind::NODE,
              Jali::Entity_type::ALL, itest);
  dstate->add("v1", dataMesh, Jali::Entity_kind::CELL, Jali::Entity_type::ALL,
=======
  dstate->add("fc1", dataMesh, Jali::Entity_kind::CELL, Jali::Entity_type::ALL,
              ftest);
  dstate->add("in1", dataMesh, Jali::Entity_kind::NODE,
              Jali::Entity_type::ALL, itest);
  dstate->add("vc1", dataMesh, Jali::Entity_kind::CELL, Jali::Entity_type::ALL,
>>>>>>> 4348da93
              vtest);

  // Iterate through all state vectors and count them

  int cnt = 0;
  for (Jali::State::iterator it = dstate->begin(); it != dstate->end(); it++)
    cnt++;
  CHECK_EQUAL(cnt, 3);

  // Iterate through all cell state vectors and count them

  cnt = 0;
  for (Jali::State::permutation_type it =
           dstate->entity_begin(Jali::Entity_kind::CELL);
       it != dstate->entity_end(Jali::Entity_kind::CELL);
       it++)
    cnt++;
  CHECK_EQUAL(cnt, 2);

  // Iterate through all node state vectors and count them

  cnt = 0;
  for (Jali::State::permutation_type it =
           dstate->entity_begin(Jali::Entity_kind::NODE);
       it != dstate->entity_end(Jali::Entity_kind::NODE);
       it++)
    cnt++;
  CHECK_EQUAL(cnt, 1);

  // Iterate through all state vectors and get their type

  int testCnt = 0;
  for (Jali::State::iterator it = dstate->begin(); it != dstate->end(); it++) {
<<<<<<< HEAD
    std::shared_ptr<Jali::BaseStateVector> sv = *it;
    if (typeid(float) == sv->get_data_type())
      CHECK_EQUAL(testCnt, 0);
    else if (typeid(int) == sv->get_data_type())
      CHECK_EQUAL(testCnt, 1);
    else if (typeid(Vec2d) == sv->get_data_type())
=======
    std::shared_ptr<Jali::StateVectorBase> sv = *it;
    if (typeid(float) == sv->data_type())
      CHECK_EQUAL(testCnt, 0);
    else if (typeid(int) == sv->data_type())
      CHECK_EQUAL(testCnt, 1);
    else if (typeid(Vec2d) == sv->data_type())
>>>>>>> 4348da93
      CHECK_EQUAL(testCnt, 2);
    else
      CHECK_EQUAL(0, 1);  // This else should never be reached in this test
    testCnt++;
  }
}


TEST(Jali_State_On_Mesh) {

  Jali::MeshFactory mf(MPI_COMM_WORLD);
  mf.boundary_ghosts_requested(true);
  std::shared_ptr<Jali::Mesh> mesh1 = mf(0.0, 0.0, 1.0, 1.0, 2, 2);

  CHECK(mesh1 != nullptr);

<<<<<<< HEAD
  // Create a state object 
=======
  // Create a state object
>>>>>>> 4348da93

  std::shared_ptr<Jali::State> mystate = Jali::State::create(mesh1);

  // Define state vector on cells with string ids and initialized from
  // array. We requested boundary ghosts (have 8 of them in this mesh)
  // and they have to be initialized too

  std::vector<double> data1 = {1.0, 3.0, 2.5, 4.5, -1.0, -1.0, -1.0, -1.0,
                               -1.0, -1.0, -1.0, -1.0};
<<<<<<< HEAD
  Jali::StateVector<double, Jali::Mesh> myvec1("cellvars", mesh1, nullptr,
=======
  Jali::UniStateVector<double, Jali::Mesh> myvec1("cellvars", mesh1, nullptr,
>>>>>>> 4348da93
                                               Jali::Entity_kind::CELL,
                                               Jali::Entity_type::ALL,
                                               &(data1[0]));

  // Add the first vector to state using the state vector object (deep copy)

  int add_status;
<<<<<<< HEAD
  Jali::StateVector<double, Jali::Mesh>& addvec1 = mystate->add(myvec1);
=======
  Jali::UniStateVector<double, Jali::Mesh>& addvec1 = mystate->add(myvec1);
>>>>>>> 4348da93
  CHECK_EQUAL(addvec1.size(), myvec1.size());
  for (int i = 0; i < addvec1.size(); ++i)
    CHECK_EQUAL(addvec1[i], myvec1[i]);




  // Define a state vector on nodes with string ids and initialized from
  // array. Even if we ask for boundary ghost cells, there will be no
  // boundary ghost nodes

  double data2[9] = {0.0, 1.0, 2.0, 3.0, 4.0, 5.0, 6.0, 7.0, 8.0};
<<<<<<< HEAD
  Jali::StateVector<double, Jali::Mesh> myvec2("nodevars", mesh1, nullptr,
=======
  Jali::UniStateVector<double, Jali::Mesh> myvec2("nodevars", mesh1, nullptr,
>>>>>>> 4348da93
                                               Jali::Entity_kind::NODE,
                                               Jali::Entity_type::ALL,
                                               &(data2[0]));

  // Add a second vector to state using the pointer to the array
  // data

<<<<<<< HEAD
  Jali::StateVector<double, Jali::Mesh>& addvec2 =
=======
  Jali::UniStateVector<double, Jali::Mesh>& addvec2 =
>>>>>>> 4348da93
      mystate->add("nodevars", mesh1, Jali::Entity_kind::NODE,
                  Jali::Entity_type::ALL, data2);
  CHECK_EQUAL(9, addvec2.size());
  for (int i = 0; i < addvec2.size(); ++i)
    CHECK_EQUAL(data2[i], addvec2[i]);




<<<<<<< HEAD
  // Define a state vector on cells with integer id and initialized
  // from constant value

  double constval = 5.5;
  Jali::StateVector<double, Jali::Mesh> myvec3(FieldNames::cellvars, mesh1,
                                               nullptr, Jali::Entity_kind::CELL,
=======
  // Define a state vector on cells initialized from constant value

  double constval = 5.5;
  Jali::UniStateVector<double, Jali::Mesh> myvec3("cellvars_const", mesh1,
                                               nullptr,
                                               Jali::Entity_kind::CELL,
>>>>>>> 4348da93
                                               Jali::Entity_type::ALL,
                                               constval);


  // Add a third vector to state using the same constant value

<<<<<<< HEAD
  Jali::StateVector<double, Jali::Mesh>& addvec3 =
      mystate->add<double, Jali::Mesh, Jali::StateVector>(FieldNames::cellvars,
=======
  Jali::UniStateVector<double, Jali::Mesh>& addvec3 =
      mystate->add<double, Jali::Mesh, Jali::UniStateVector>("cellvars_const",
>>>>>>> 4348da93
                   mesh1, Jali::Entity_kind::CELL, Jali::Entity_type::ALL,
                   constval);
  CHECK_EQUAL(mesh1->num_cells(), addvec3.size());
  for (int i = 0; i < addvec3.size(); ++i)
    CHECK_EQUAL(constval, addvec3[i]);



  // Add a state vector on nodes not initialized
  // to anything - NOTE THAT WE HAVE TO TELL IT THAT IT IS TYPE 'int'
  // SINCE THERE IS NO INPUT DATA TO INFER THIS FROM

<<<<<<< HEAD
  Jali::StateVector<int, Jali::Mesh>& addvec4 =
      mystate->add<int, Jali::Mesh, Jali::StateVector>(FieldNames::nodevars,
=======
  Jali::UniStateVector<int, Jali::Mesh>& addvec4 =
      mystate->add<int, Jali::Mesh, Jali::UniStateVector>("nodevars_postinit",
>>>>>>> 4348da93
                                                       mesh1,
                                                       Jali::Entity_kind::NODE,
                                                       Jali::Entity_type::ALL);
  
  // Then set the entries (this should set it in the memory in the
  // state manager)

  for (int i = 0; i < mesh1->num_nodes(); ++i)
    addvec4[i] = (i+2);

  

  // Define another mesh and another statevector on that mesh

  std::shared_ptr<Jali::Mesh> mesh2 = mf(0.0, 0.0, 1.0, 1.0, 3, 3);

  std::vector<double> data5 = {1.0, 3.0, 2.5, 4.5, 1.0, 2.0, 7.0, 2.0, 9.0};
<<<<<<< HEAD
  Jali::StateVector<double, Jali::Mesh> myvec5("cellvars2", mesh2, nullptr,
=======
  Jali::UniStateVector<double, Jali::Mesh> myvec5("cellvars2", mesh2, nullptr,
>>>>>>> 4348da93
                    Jali::Entity_kind::CELL, Jali::Entity_type::PARALLEL_OWNED,
                    &(data5[0]));

  // Try to add the fifth vector (defined on a different mesh) to it - it
  // should copy the data but be assigned to mesh1 instead of mesh2 (deep copy)

<<<<<<< HEAD
  Jali::StateVector<double, Jali::Mesh> &addvec5 = mystate->add(myvec5);
=======
  Jali::UniStateVector<double, Jali::Mesh> &addvec5 = mystate->add(myvec5);
>>>>>>> 4348da93

  // The mesh() functions gives references to the Mesh object and the
  // Mesh object has no == or != operator (too expensive), so make
  // sure their addresses are the same

  CHECK(&(addvec5.mesh()) != &(myvec5.mesh()));






  // Now retrieve the state vectors from the state object in different ways

  Jali::State::const_iterator itc;

  // First retrieve the state vector with just the name

  itc = mystate->find("cellvars");
  CHECK(mystate->cend() != itc);

  // Make sure retrieve first state vector by name

<<<<<<< HEAD
  itc = mystate->find<double, Jali::Mesh, Jali::StateVector>("cellvars", mesh1,
                      Jali::Entity_kind::CELL, Jali::Entity_type::ALL);
  CHECK(mystate->end() != itc);
=======
  itc = mystate->find<double, Jali::Mesh, Jali::UniStateVector>("cellvars", mesh1,
                      Jali::Entity_kind::CELL, Jali::Entity_type::ALL);
  CHECK(mystate->cend() != itc);
>>>>>>> 4348da93

  // Make sure the object we retrieved is identical to the one we put in

  Jali::UniStateVector<double> myvec1_copy =
      *(std::static_pointer_cast<Jali::UniStateVector<double, Jali::Mesh>>(*itc));

  CHECK_EQUAL(myvec1.size(), myvec1_copy.size());
  for (int i = 0; i < myvec1.size(); ++i)
    CHECK_EQUAL(myvec1[i], myvec1_copy[i]);


<<<<<<< HEAD
  // Retrieve the second state vector more easily as a shared_ptr

  Jali::StateVector<double, Jali::Mesh> myvec2_copy;
=======
  // Retrieve the second state vector more directly

  Jali::UniStateVector<double, Jali::Mesh> myvec2_copy;
>>>>>>> 4348da93
  bool found;
  found = mystate->get<double, Jali::Mesh>("nodevars", mesh1,
                                           Jali::Entity_kind::NODE,
                                           Jali::Entity_type::ALL,
                                           &myvec2_copy);

  CHECK(found);
  CHECK_EQUAL(mesh1->num_nodes(), myvec2_copy.size());
  for (int i = 0; i < myvec2_copy.size(); ++i)
    CHECK_EQUAL(data2[i], myvec2_copy[i]);



<<<<<<< HEAD
  // Retrieve the third state vector by integer ID and check its contents

  found = mystate->get<double, Jali::Mesh>(FieldNames::cellvars, mesh1,
=======
  // Retrieve the third state vector and check its contents

  found = mystate->get<double, Jali::Mesh>("cellvars_const", mesh1,
>>>>>>> 4348da93
                                           Jali::Entity_kind::CELL,
                                           Jali::Entity_type::ALL,
                                           &myvec2_copy);
  
  CHECK(found);
  for (int i = 0; i < myvec2_copy.size(); ++i)
    CHECK_EQUAL(constval, myvec2_copy[i]);


  

  // Retrieve the fourth state vector and check its contents

<<<<<<< HEAD
  Jali::StateVector<int, Jali::Mesh> myintvec_copy;
  found = mystate->get<int, Jali::Mesh>(FieldNames::nodevars, mesh1,
=======
  Jali::UniStateVector<int, Jali::Mesh> myintvec_copy;
  found = mystate->get<int, Jali::Mesh>("nodevars_postinit", mesh1,
>>>>>>> 4348da93
                                        Jali::Entity_kind::NODE,
                                        Jali::Entity_type::ALL,
                                        &myintvec_copy);

  CHECK(found);
  CHECK_EQUAL(addvec4.size(), myintvec_copy.size());
  for (int i = 0; i < myintvec_copy.size(); ++i)
    CHECK_EQUAL(addvec4[i], myintvec_copy[i]);





  // Try to retrieve a vector without explicitly specifying domain type

  found = mystate->get<double>("cellvars", mesh1, Jali::Entity_kind::CELL,
                               Jali::Entity_type::ALL, &myvec2_copy);
  CHECK(found);
  CHECK_EQUAL(myvec1.size(), myvec2_copy.size());
  for (int i = 0; i < myvec2_copy.size(); ++i)
    CHECK_EQUAL(myvec1[i], myvec2_copy[i]);




  // Try to retrieve the vector by name and mesh but without the
  // kind/type of entity it lives on

<<<<<<< HEAD
  itc = mystate->find<int, Jali::Mesh, Jali::StateVector>(FieldNames::nodevars,
                                                          mesh1);
=======
  itc = mystate->find<int, Jali::Mesh,
                      Jali::UniStateVector>("nodevars_postinit", mesh1);
>>>>>>> 4348da93
  CHECK(mystate->end() != itc);

  // Make sure the object we retrieved is identical to the one we put in

  myintvec_copy =
      *(std::dynamic_pointer_cast<Jali::UniStateVector<int, Jali::Mesh>>(*itc));

  CHECK_EQUAL(addvec4.size(), myintvec_copy.size());
  for (int i = 0; i < addvec4.size(); ++i)
    CHECK_EQUAL(addvec4[i], myintvec_copy[i]);




<<<<<<< HEAD
  Jali::State::iterator it = mystate->begin();
  while (it != mystate->end()) {
    std::shared_ptr<Jali::BaseStateVector> sv = *it;
    if (sv->name() == sv->int_to_string(FieldNames::nodevars)) {
      Jali::StateVector<int, Jali::Mesh> myvec6 =
          *(std::dynamic_pointer_cast<Jali::StateVector<int, Jali::Mesh>>(sv));
=======
  // Retrieve a shared pointer to a state vector and non-const data that
  // it is pointing to

  std::shared_ptr<Jali::UniStateVector<double, Jali::Mesh>> myvec2_sptr;
  found = mystate->get("cellvars", mesh1, Jali::Entity_kind::CELL,
                       Jali::Entity_type::ALL, &myvec2_sptr);
  CHECK(found);
  CHECK_EQUAL(myvec1.size(), myvec2_sptr->size());

  double *myarray = myvec2_sptr->get_raw_data();

  for (int i = 0; i < myvec1.size(); ++i)
    CHECK_EQUAL(myvec1[i], myarray[i]);


  // Retrieve a shared pointer to a state vector and const data that
  // it is pointing to

  std::shared_ptr<Jali::UniStateVector<double, Jali::Mesh> const> myvec2_sptr2;
  found = mystate->get("cellvars", mesh1, Jali::Entity_kind::CELL,
                       Jali::Entity_type::ALL, &myvec2_sptr2);
  CHECK(found);
  CHECK_EQUAL(myvec1.size(), myvec2_sptr->size());

  double const *myarray2 = myvec2_sptr2->get_raw_data();

  for (int i = 0; i < myvec1.size(); ++i)
    CHECK_EQUAL(myvec1[i], myarray2[i]);



  // Retrieve state vectors (not contents of a state vector) through iterators

  Jali::State::iterator it = mystate->begin();
  while (it != mystate->end()) {
    std::shared_ptr<Jali::StateVectorBase> sv = *it;
    if (sv->name() == "nodevars_postinit") {
      Jali::UniStateVector<int, Jali::Mesh> myvec6 =
          *(std::dynamic_pointer_cast<Jali::UniStateVector<int, Jali::Mesh>>(sv));
>>>>>>> 4348da93

      CHECK(myvec6.entity_kind() == Jali::Entity_kind::NODE &&
            myvec6.entity_type() == Jali::Entity_type::ALL);
    } 
<<<<<<< HEAD
    else if (sv->name() == sv->int_to_string(FieldNames::cellvars)) {
      Jali::StateVector<double, Jali::Mesh> myvec6 =
          *(std::dynamic_pointer_cast<Jali::StateVector<double, Jali::Mesh>>(sv));
=======
    else if (sv->name() == "cellvars_const") {
      Jali::UniStateVector<double, Jali::Mesh> myvec6 =
          *(std::dynamic_pointer_cast<Jali::UniStateVector<double, Jali::Mesh>>(sv));
>>>>>>> 4348da93

      CHECK(myvec6.entity_kind() == Jali::Entity_kind::CELL &&
            myvec6.entity_type() == Jali::Entity_type::ALL);
    } 
    else {
<<<<<<< HEAD
      Jali::StateVector<double, Jali::Mesh> myvec6 =
          *(std::dynamic_pointer_cast<Jali::StateVector<double, Jali::Mesh>>(sv));
=======
      Jali::UniStateVector<double, Jali::Mesh> myvec6 =
          *(std::dynamic_pointer_cast<Jali::UniStateVector<double, Jali::Mesh>>(sv));
>>>>>>> 4348da93
      
      CHECK((myvec6.name() == "cellvars" &&
             myvec6.entity_kind() == Jali::Entity_kind::CELL &&
             myvec6.entity_type() == Jali::Entity_type::ALL)
            ||
            (myvec6.name() == "cellvars2" &&
             myvec6.entity_kind() == Jali::Entity_kind::CELL &&
             myvec6.entity_type() == Jali::Entity_type::PARALLEL_OWNED)
            ||
            (myvec6.name() == "nodevars" &&
             myvec6.entity_kind() == Jali::Entity_kind::NODE &&
             myvec6.entity_type() == Jali::Entity_type::ALL));

    }
    ++it;
  }


  // Retrieve state vectors (not contents of a state vector) through [] operator

  myvec1_copy =
<<<<<<< HEAD
      *(std::dynamic_pointer_cast<Jali::StateVector<double, Jali::Mesh>>((*mystate)[0]));
=======
      *(std::dynamic_pointer_cast<Jali::UniStateVector<double, Jali::Mesh>>((*mystate)[0]));
>>>>>>> 4348da93
  CHECK(myvec1_copy.name() == "cellvars" &&
        myvec1_copy.entity_kind() == Jali::Entity_kind::CELL &&
        myvec1_copy.entity_type() == Jali::Entity_type::ALL);


  myvec1_copy =
<<<<<<< HEAD
      *(std::dynamic_pointer_cast<Jali::StateVector<double, Jali::Mesh>>((*mystate)[1]));
=======
      *(std::dynamic_pointer_cast<Jali::UniStateVector<double, Jali::Mesh>>((*mystate)[1]));
>>>>>>> 4348da93
  CHECK(myvec1_copy.name() == "nodevars" &&
        myvec1_copy.entity_kind() == Jali::Entity_kind::NODE &&
        myvec1_copy.entity_type() == Jali::Entity_type::ALL);





  // Make sure the code fails if we ask for the right name but wrong entity type

<<<<<<< HEAD
  itc = mystate->find<double, Jali::Mesh, Jali::StateVector>("cellvars",
=======
  itc = mystate->find<double, Jali::Mesh, Jali::UniStateVector>("cellvars",
>>>>>>> 4348da93
                      mesh1, Jali::Entity_kind::FACE, Jali::Entity_type::ALL);
  CHECK(mystate->end() == itc);



  // Print out state

  std::cout << mystate;
}


TEST(Jali_MMState_On_Mesh) {

  Jali::MeshFactory mf(MPI_COMM_WORLD);
  std::shared_ptr<Jali::Mesh> mesh = mf(0.0, 0.0, 3.0, 3.0, 3, 3);

  int ncells = mesh->num_entities(Jali::Entity_kind::CELL,
                                  Jali::Entity_type::ALL);

  CHECK(mesh != nullptr);

  // Create a state object

  std::shared_ptr<Jali::State> mystate = Jali::State::create(mesh);


  // Define a single valued state vector on cells with string ids and
  // initialized to 0

<<<<<<< HEAD
  Jali::StateVector<double, Jali::Mesh>& rhocell =
      mystate->add<double, Jali::Mesh, Jali::StateVector>("cell_density",
=======
  Jali::UniStateVector<double, Jali::Mesh>& rhocell =
      mystate->add<double, Jali::Mesh, Jali::UniStateVector>("cell_density",
>>>>>>> 4348da93
                   mesh, Jali::Entity_kind::CELL, Jali::Entity_type::ALL, 0.0);


  // Define a multi-material state vector on cells to store volume fractions
  // Create 3 material sets in the state corresponding to a T-junction
<<<<<<< HEAD
  // configuration
=======
  // configuration. The cell numbering is as follows
  //
  //     2 5 8
  //     1 4 7
  //     0 3 6
>>>>>>> 4348da93
  //
  //     *--------*----:---*--------*
  //     |        |    :   |        |
  //     |    0   | 0  : 2 |    2   |
  //     |        |    :   |        |
  //     *--------*----:---*--------*
  //     |        |    : 2 |    2   |
  //     |        |    +............|
  //     |    0   |  0 : 1 |    1   |
  //     *--------*----:---*--------*
  //     |        |    :   |        |
  //     |    0   |  0 : 1 |    1   |
  //     |        |    :   |        |
  //     *--------*----:---*--------*

<<<<<<< HEAD
  std::vector<std::vector<int>> matcells = {{0, 1, 3, 4, 6, 7},
                                            {1, 2, 4, 5},
                                            {4, 5, 7, 8}};
  std::vector<std::vector<int>> cell_matindex = {{0, 1, -1, 2, 3, -1, 4, 5, -1},
                                              {-1, 0, 1, -1, 2, 3, -1, -1, -1},
                                              {-1, -1, -1, -1, 0, 1, -1, 2, 3}};
=======
  std::vector<std::vector<int>> matcells = {{0, 1, 2, 3, 4, 5},
                                            {3, 4, 6, 7},
                                            {4, 5, 7, 8}};
  std::vector<std::vector<int>> cellmats = {{0}, {0}, {0},
                                            {0, 1}, {0, 1, 2}, {0, 2},
                                            {1}, {1, 2}, {2}};
>>>>>>> 4348da93

  mystate->add_material("steel1", matcells[0]);
  mystate->add_material("aluminum1", matcells[1]);

  int nmats = mystate->num_materials();
  CHECK_EQUAL(2, nmats);

  mystate->add_material("aluminum1", matcells[2]);  // Name reused
  CHECK_EQUAL(nmats, mystate->num_materials());  // no change expected

  mystate->add_material("aluminum2", matcells[2]);  // Unique ID and name
  nmats++;
  CHECK_EQUAL(nmats, mystate->num_materials());  // should have incremented

  

  CHECK_EQUAL(mystate->material_name(0), "steel1");
  CHECK_EQUAL(mystate->material_name(1), "aluminum1");
  CHECK_EQUAL(mystate->material_name(2), "aluminum2");

<<<<<<< HEAD
=======
  for (int i = 0; i < 9; i++) {
    CHECK_EQUAL(cellmats[i].size(), mystate->num_cell_materials(i));
    std::vector<int> const& cellmats2 = mystate->cell_materials(i);
    for (int j = 0; j < cellmats[i].size(); j++)
      CHECK_EQUAL(cellmats[i][j], cellmats2[j]);
  }

>>>>>>> 4348da93
  // Create a multi-material state vector corresponding to volume fractions
  // of materials as shown in fig above. Because we will add another material
  // later in the test, we will make space for 4 materials

  double **vf_in = new double*[4];
  for (int i = 0; i < 4; i++)
    vf_in[i] = new double[9];

<<<<<<< HEAD
  double vfarr[4][9] = {{1.0, 0.5, 0.0, 1.0, 0.5,  0.0, 1.0, 0.5, 0.0},
                        {0.0, 0.5, 1.0, 0.0, 0.25, 0.5, 0.0, 0.0, 0.0},
=======
  double vfarr[4][9] = {{1.0, 1.0, 1.0, 0.5, 0.5,  0.5, 0.0, 0.0, 0.0},
                        {0.0, 0.0, 0.0, 0.5, 0.25, 0.0, 1.0, 0.5, 0.0},
>>>>>>> 4348da93
                        {0.0, 0.0, 0.0, 0.0, 0.25, 0.5, 0.0, 0.5, 1.0}};
  for (int m = 0; m < 3; m++)
    for (int c = 0; c < 9; c++)
      vf_in[m][c] = vfarr[m][c];
  for (int c = 0; c < 9; c++)
    vf_in[3][c] = 0.0;

<<<<<<< HEAD
  Jali::MMStateVector<double>& vf =
=======
  Jali::MultiStateVector<double>& vf =
>>>>>>> 4348da93
      mystate->add<double, Jali::Mesh>("volfrac", mesh,
                                       Jali::Entity_kind::CELL,
                                       Jali::Entity_type::ALL,
                                       Jali::Data_layout::MATERIAL_CENTRIC,
                                       (double const **) vf_in);
  
  // Create another UNINITIALIZED multimaterial vector and then assign it data
<<<<<<< HEAD
  Jali::MMStateVector<double>& vf_alt =
      mystate->add<double, Jali::Mesh, Jali::MMStateVector>("volfrac", mesh,
=======
  Jali::MultiStateVector<double>& vf_alt =
      mystate->add<double, Jali::Mesh, Jali::MultiStateVector>("volfrac", mesh,
>>>>>>> 4348da93
                   Jali::Entity_kind::CELL, Jali::Entity_type::ALL);
  vf_alt.assign(Jali::Data_layout::MATERIAL_CENTRIC, (double const **)vf_in);

  // Check that the multimaterial vectors created differently are equivalent

  for (int m = 0; m < nmats; m++) {
    std::vector<double>& vfmat = vf.get_matdata(m);
    std::vector<double>& vfmat_alt = vf_alt.get_matdata(m);
    CHECK_EQUAL(vfmat.size(), vfmat_alt.size());
    for (int c = 0; c < vfmat.size(); c++)
      CHECK_EQUAL(vfmat[c], vfmat_alt[c]);
  }
<<<<<<< HEAD
      


  // Create a multi-material state vector corresponding to density of the
  // materials (rho_0 = 10.0; rho_1 = 2.0; rho_2 = 2.0). Similar to the 
  // volume fraction array, we will keep a spot for the fourth material
  double rho_in[4] = {10.0, 2.0, 2.0, 0.0};

  Jali::MMStateVector<double, Jali::Mesh> & rhomat =
      mystate->add<double, Jali::Mesh, Jali::MMStateVector>("mat_density",
=======


  
  // Create a multi-material state vector corresponding to centroids of the
  // materials. Similar to the volume fract array we will keep a spot for the
  // fourth material
  Vec2d origin(0.0, 0.0);
  Jali::MultiStateVector<Vec2d>& matcenvec =
      mystate->add<Vec2d, Jali::Mesh,
                   Jali::MultiStateVector>("centroids",
                                           mesh,
                                           Jali::Entity_kind::CELL,
                                           Jali::Entity_type::ALL,
                                           origin);

  // set centroids for materials (these vectors are per material, so we use
  // local indices)
  Vec2d *mat0cen = matcenvec.get_raw_data(0);
  mat0cen[0] = Vec2d(0.5, 0.5); mat0cen[1] = Vec2d(0.5, 1.5);
  mat0cen[2] = Vec2d(0.5, 2.5); mat0cen[3] = Vec2d(1.25, 0.5);
  mat0cen[4] = Vec2d(1.25, 1.5); mat0cen[5] = Vec2d(1.25, 2.5);

  Vec2d *mat1cen = matcenvec.get_raw_data(1);
  mat1cen[0] = Vec2d(1.75, 0.5); mat1cen[1] = Vec2d(1.75, 1.25);
  mat1cen[2] = Vec2d(2.5, 0.5);
  mat1cen[3].set(2.5, 1.25);  // mix it up

  std::vector<Vec2d>& mat2cen = matcenvec.get_matdata(2);
  mat2cen[0].x = 1.75; mat2cen[0].y = 1.75;
  mat2cen[1].x = 2.5;  mat2cen[1].y = 1.75;
  mat2cen[2].set(1.75, 2.5);
  mat2cen[3].set(2.5, 2.5);

  
  
  // Create a multi-material state vector corresponding to density of the
  // materials (rho_0 = 10.0; rho_1 = 2.0; rho_2 = 2.0). Similar to the
  // volume fraction array, we will keep a spot for the fourth material
  double rho_in[4] = {10.0, 2.0, 2.0, 0.0};

  Jali::MultiStateVector<double, Jali::Mesh> & rhomat =
      mystate->add<double, Jali::Mesh, Jali::MultiStateVector>("mat_density",
>>>>>>> 4348da93
                   mesh, Jali::Entity_kind::CELL, Jali::Entity_type::ALL);

  for (int m = 0; m < nmats; m++) {
    std::vector<double>& matvec = rhomat.get_matdata(m);
    for (int c = 0; c < matvec.size(); c++) matvec[c] = rho_in[m];
  }

  
  // Expected cell density calculated as the volume-weighted average
  // of material densities in the cell

  std::vector<double> rhocell_exp(ncells, 0.0);
  for (int c = 0; c < ncells; c++)
    for (int m = 0; m < nmats; m++)
      rhocell_exp[c] += rho_in[m]*vf_in[m][c];

  // Verify against values from state vectors

  // Method 1: Easy to code but maybe poor cache performance

  for (int m = 0; m < nmats; m++)
    for (int c = 0; c < ncells; c++)
      if (vf_in[m][c] != 0.0)
        rhocell[c] += rhomat(m, c)*vf(m, c);

  for (int c = 0; c < ncells; c++)
    CHECK_CLOSE(rhocell_exp[c], rhocell[c], 1.0e-12);

  // Method 2: Less intuitive but better access patterns

  for (int c = 0; c < ncells; c++) rhocell[c] = 0.0;
  for (int m = 0; m < nmats; m++) {
    std::vector<double>& rhomatvec = rhomat.get_matdata(m);
    std::vector<double>& vfmatvec = vf.get_matdata(m);
    std::vector<int> const& matcells = mystate->material_cells(m);

    int nmatcells = matcells.size();
    for (int i = 0; i < nmatcells; i++) {
      int c = matcells[i];
      rhocell[c] += rhomatvec[i]*vfmatvec[i];
    }
  }
      
  for (int c = 0; c < ncells; c++)
    CHECK_CLOSE(rhocell_exp[c], rhocell[c], 1.0e-12);

  // Now lets introduce a 4th material into the state and have it
  // occupy the top left corner of the mesh, pushing material 1 down
  // to the bottom left corner
  //
  //     *--------*----:---*--------*
  //     |        |    :   |        |
  //     |    3   | 3  : 2 |    2   |
  //     |        |    :   |        |
  //     *--------*----:---*--------*
  //     |    3   | 3  : 2 |    2   |
  //     |.............+............|
  //     |    0   |  0 : 1 |    1   |
  //     *--------*----:---*--------*
  //     |        |    :   |        |
  //     |    0   |  0 : 1 |    1   |
  //     |        |    :   |        |
  //     *--------*----:---*--------*

<<<<<<< HEAD
  std::vector<int> matcells3 = {3, 4, 6, 7};
  mystate->add_material("steel2", matcells3);
  nmats = mystate->num_materials();

  // Set the volume fractions material 3 in cells in the input vectors
  vf_in[3][3] = 0.5;
  vf_in[3][4] = 0.25;
  vf_in[3][6] = 1.0;
  vf_in[3][7] = 0.5;

  // Set the volume fractions material 3 in cells in the state vectors
  vf(3, 3) = 0.5;
  vf(3, 4) = 0.25;
  vf(3, 6) = 1.0;
  vf(3, 7) = 0.5;

=======
  // Add it without initialization of cells
  std::vector<int> matcells3;
  mystate->add_material("steel2", matcells3);
  nmats = mystate->num_materials();

  // Now add the cells to the material
  matcells3.push_back(1);
  matcells3.push_back(2);
  matcells3.push_back(4);
  matcells3.push_back(5);
  mystate->add_cells_to_material(nmats-1, matcells3);

  // Material 3 is added to cells 1, 2, 4, 5 but material 0 is not removed
  // (only its volume fraction is zeroed out)
  cellmats[1].push_back(3);
  cellmats[2].push_back(3);
  cellmats[4].push_back(3);
  cellmats[5].push_back(3);
  
  for (int i = 0; i < 9; i++) {
    CHECK_EQUAL(cellmats[i].size(), mystate->num_cell_materials(i));
    std::vector<int> const& cellmats2 = mystate->cell_materials(i);
    for (int j = 0; j < cellmats[i].size(); j++)
      CHECK_EQUAL(cellmats[i][j], cellmats2[j]);
  }

  
  // Set the volume fractions material 3 in cells in the input vectors
  vf_in[3][1] = 0.5;
  vf_in[3][2] = 1.0;
  vf_in[3][4] = 0.25;
  vf_in[3][5] = 0.5;

  // Set the volume fractions material 3 in cells in the state vectors
  vf(3, 1) = 0.5;
  vf(3, 2) = 1.0;
  vf(3, 4) = 0.25;
  vf(3, 5) = 0.5;

  // Set the centroids of material 3  in state vector
  matcenvec(3, 1) = Vec2d(0.5, 1.75);
  matcenvec(3, 2).set(0.5, 2.5);
  matcenvec(3, 4).set(1.25, 1.75);
  matcenvec(3, 5).x = 1.25; matcenvec(3, 5).y = 2.5;
  
>>>>>>> 4348da93
  // Set the density of material 3 to be the same as material 0
  rho_in[3] = rho_in[0];

  std::vector<double>& rhomatvec = rhomat.get_matdata(3);
  for (auto & rho : rhomatvec)
    rho = rho_in[3];

  // Adjust the volume fractions of material 0 in the input vector
<<<<<<< HEAD
  vf_in[0][3] = 0.5;
  vf_in[0][4] = 0.25;
  vf_in[0][6] = vf_in[0][7] = 0.0;

  // Adjust the volume fractions of material 0 in the state vector (we
  // don't have rem_cells_from_material implemented yet)
  vf(0, 3) = 0.5;
  vf(0, 4) = 0.25;
  vf(0, 6) = vf(0, 7) = 0.0;

=======
  vf_in[0][1] = 0.5;
  vf_in[0][4] = 0.25;
  vf_in[0][2] = vf_in[0][5] = 0.0;

  // Adjust the volume fractions of material 0 in the state vector (we
  // don't have rem_cells_from_material implemented yet)
  vf(0, 1) = 0.5;
  vf(0, 4) = 0.25;
  vf(0, 2) = vf(0, 5) = 0.0;

  // Adjust the centroids of material 0 in the state vector
  // Access the centroids using the operator(*,*) but just to mix it up
  // retrieve it in cell dominant way - cell index first, material index next
  matcenvec(1, 0, Jali::Data_layout::CELL_CENTRIC) = Vec2d(0.5, 1.25);
  matcenvec(2, 0, Jali::Data_layout::CELL_CENTRIC) = Vec2d(0.0, 0.0); // won't matter
  matcenvec(4, 0, Jali::Data_layout::CELL_CENTRIC).set(1.25, 1.25);
  matcenvec(5, 0, Jali::Data_layout::CELL_CENTRIC).set(0.0, 0.0);

  
>>>>>>> 4348da93
  // Since the new material that displaced the old material has the
  // same density, the expected cell densities should be the same as
  // before. Verify against values from state vectors

  // Method 1: Easy to code but maybe poor cache performance

  for (int c = 0; c < ncells; c++) rhocell[c] = 0.0;
  for (int m = 0; m < nmats; m++)
    for (int c = 0; c < ncells; c++)
      if (vf_in[m][c] != 0.0)
        rhocell[c] += rhomat(m, c)*vf(m, c);

  for (int c = 0; c < ncells; c++)
    CHECK_CLOSE(rhocell_exp[c], rhocell[c], 1.0e-12);

  // Method 2: Less intuitive but better access patterns

  for (int c = 0; c < ncells; c++) rhocell[c] = 0.0;
  for (int m = 0; m < nmats; m++) {
    std::vector<double>& rhomatvec = rhomat.get_matdata(m);
    std::vector<double>& vfmatvec = vf.get_matdata(m);
    std::vector<int> const& matcells = mystate->material_cells(m);

    int nmatcells = matcells.size();
    for (int i = 0; i < nmatcells; i++) {
      int c = matcells[i];
      rhocell[c] += rhomatvec[i]*vfmatvec[i];
    }
  }
      
  for (int c = 0; c < ncells; c++)
    CHECK_CLOSE(rhocell_exp[c], rhocell[c], 1.0e-12);
<<<<<<< HEAD
 
=======


  // With this final pattern of materials, check the expected centroids of
  // the materials with the computed ones

  Vec2d exp_matcen[4] = {Vec2d(0.75, 0.75), Vec2d(2.25, 0.75),
                         Vec2d(2.25, 2.25), Vec2d(0.75, 2.25)};

  Jali::State::const_iterator itcen = mystate->find("centroids", mesh);
  auto matcenvec2 =
      std::dynamic_pointer_cast<Jali::MultiStateVector<Vec2d, Jali::Mesh>>(*itcen);

  Jali::State::const_iterator itrho = mystate->find("volfrac");
  auto volfracvec2 =
      std::dynamic_pointer_cast<Jali::MultiStateVector<double, Jali::Mesh>>(*itrho);
      
  for (int m = 0; m < 4; m++) {
    Vec2d calc_matcen(0.0, 0.0);

    double volsum = 0.0;
    std::vector<int> const & matcells = mystate->material_cells(m);
    for (int ic = 0; ic < matcells.size(); ic++) {
      int c = matcells[ic];
      Vec2d cell_cen = (*matcenvec2)(m, c);
      double vol = mesh->cell_volume(c);
      double frac = (*volfracvec2)(m, c);

      calc_matcen.x += cell_cen.x*vol*frac;
      calc_matcen.y += cell_cen.y*vol*frac;
      volsum += vol*frac;
    }
    calc_matcen.x /= volsum;
    calc_matcen.y /= volsum;

    CHECK_EQUAL(exp_matcen[m].x, calc_matcen.x);
    CHECK_EQUAL(exp_matcen[m].y, calc_matcen.y);
  }
    
>>>>>>> 4348da93
}




TEST(Jali_State_Define_MeshTiles) {

  // Create a 6x6 mesh and ask for 4 tiles on it so that each tile has
  // 9 owned cells. Right now since we are asking for 1 halo layer,
  // each tile will also have 16 ghost cells

  constexpr int NXY = 6;  // cells in any direction
  constexpr int NTILES = 4;
  constexpr int NCELLS_PER_TILE_OWNED = (NXY*NXY)/NTILES;
  constexpr int MAX_CELLS_PER_TILE_ALL = (NXY+2)*(NXY+2)/NTILES;  // upper bound
  constexpr int NCORNERS_PER_TILE_OWNED = NCELLS_PER_TILE_OWNED*4;
  constexpr int MAX_CORNERS_PER_TILE_ALL = MAX_CELLS_PER_TILE_ALL*4;

  Jali::MeshFactory mf(MPI_COMM_WORLD);
  std::vector<Jali::Entity_kind> entitylist = {Jali::Entity_kind::EDGE,
                                               Jali::Entity_kind::FACE,
                                               Jali::Entity_kind::WEDGE,
                                               Jali::Entity_kind::CORNER};
  mf.included_entities(entitylist);

  mf.num_tiles(NTILES);
  mf.num_ghost_layers_tile(1);
  mf.partitioner(Jali::Partitioner_type::BLOCK);

  std::shared_ptr<Jali::Mesh> mymesh = mf(0.0, 0.0, 1.0, 1.0, NXY, NXY);

  CHECK(mymesh);

  unsigned int seed = 27;

  // Create data for the  CELLS on each tile
  double data1[NTILES][NCELLS_PER_TILE_OWNED];
  for (int i = 0; i < NTILES; i++)
    for (int j = 0; j < NCELLS_PER_TILE_OWNED; j++)
      data1[i][j] = (static_cast<double>(rand_r(&seed)))/RAND_MAX;

  // Create data for the CORNERS on each tile
  double data2[NTILES][NCORNERS_PER_TILE_OWNED];
  for (int i = 0; i < NTILES; i++)
    for (int j = 0; j < NCORNERS_PER_TILE_OWNED; j++)
      data2[i][j] = (static_cast<double>(rand_r(&seed)))/RAND_MAX;

  std::array<double, 3> data3[NTILES][NCELLS_PER_TILE_OWNED];
  for (int i = 0; i < NTILES; i++)
    for (int j = 0; j < NCELLS_PER_TILE_OWNED; j++)
      for (int k = 0; k < 3; k++)
        data3[i][j][k] = (static_cast<double>(rand_r(&seed)))/RAND_MAX;
  

  std::vector<double> zeroscalar1(MAX_CELLS_PER_TILE_ALL, 0.0);
  std::vector<double> zeroscalar2(MAX_CORNERS_PER_TILE_ALL, 0.0);
  std::array<double, 3> temparray = {0.0, 0.0, 0.0};
  std::vector<std::array<double, 3>> zeroarray3(MAX_CELLS_PER_TILE_ALL,
                                                temparray);


  // Create a state object
  std::shared_ptr<Jali::State> mystate = Jali::State::create(mymesh);

  // Retrieve vector of tiles

  auto const& meshtiles = mymesh->tiles();

  // Iterate through tiles and add state vectors to it. Then
  // initialize the owned data from the 'data' vectors

  int tileID = 0;
  for (auto const& meshtile : meshtiles) {

    // Don't forget the & or else myvec1 will be a copy of the data and
    // changes to myvec1 will not be reflected in the state vector

    auto& myvec1 = mystate->add("cellvars", meshtile,
                                Jali::Entity_kind::CELL,
                                Jali::Entity_type::ALL,
                                &(zeroscalar1[0]));
    for (int j = 0; j < NCELLS_PER_TILE_OWNED; j++)
      myvec1[j] = data1[tileID][j];

    // Declare myvec2 more traditionally

<<<<<<< HEAD
    Jali::StateVector<double, Jali::MeshTile>& myvec2 =
=======
    Jali::UniStateVector<double, Jali::MeshTile>& myvec2 =
>>>>>>> 4348da93
        mystate->add("cornervars",
                     meshtile,
                     Jali::Entity_kind::CORNER,
                     Jali::Entity_type::ALL,
                     &(zeroscalar2[0]));
    for (int j = 0; j < NCORNERS_PER_TILE_OWNED; j++)
      myvec2[j] = data2[tileID][j];

    auto& myvec3 = mystate->add("cellarrays", meshtile,
                                Jali::Entity_kind::CELL,
                                Jali::Entity_type::ALL,
                                &(zeroarray3[0]));
    for (int j = 0; j < NCELLS_PER_TILE_OWNED; j++)
      myvec3[j] = data3[tileID][j];

    ++tileID;
  }


  // Now retrieve the data we stored to make sure we can find data on tiles

  Jali::UniStateVector<double, Jali::MeshTile> tilevec1[NTILES];
  Jali::UniStateVector<double, Jali::MeshTile> tilevec2[NTILES];
  Jali::UniStateVector<std::array<double, 3>, Jali::MeshTile> tilearray3[NTILES];

  tileID = 0;
  for (auto const& meshtile : meshtiles) {
    bool found = mystate->get("cellvars", meshtile,
                              Jali::Entity_kind::CELL, Jali::Entity_type::ALL,
                              &(tilevec1[tileID]));
    CHECK(found);
    
    found = mystate->get("cornervars", meshtile,
                         Jali::Entity_kind::CORNER, Jali::Entity_type::ALL,
                         &(tilevec2[tileID]));
    CHECK(found);
    
    found = mystate->get("cellarrays", meshtile,
                         Jali::Entity_kind::CELL, Jali::Entity_type::ALL,
                         &(tilearray3[tileID]));
    CHECK(found);
    ++tileID;
  }



  // Now update the ghost values on each tile using the state vector
  // values from owned cells on other tiles

  tileID = 0;
  for (auto const& meshtile : meshtiles) {
    
    int ncells_owned = meshtile->num_cells<Jali::Entity_type::PARALLEL_OWNED>();
    auto const& tilecells_ghost = meshtile->cells<Jali::Entity_type::PARALLEL_GHOST>();

    // Like the entity IDs in the list of owned+ghost or all entities
    // of the tile, the data for the ghost entities starts after the
    // data for the owned entities. So, start indexing into the data
    // from ncells_owned

    int j = ncells_owned;
    for (auto const& c : tilecells_ghost) {
      int tileID2 = mymesh->master_tile_ID_of_cell(c);
      auto const& meshtile2 = meshtiles[tileID2];
      auto const& tilecells2_owned = meshtile2->cells<Jali::Entity_type::PARALLEL_OWNED>();
      bool found2 = false;
      int k = 0;
      for (auto const& c2 : tilecells2_owned) {
        if (c == c2) {
          found2 = true;
          tilevec1[tileID][j] = tilevec1[tileID2][k];
          break;
        }
        else
          ++k;
      }
      ++j;
    }


    
    int ncorners_owned = meshtile->num_corners<Jali::Entity_type::PARALLEL_OWNED>();
    auto const& tilecorners_ghost = meshtile->corners<Jali::Entity_type::PARALLEL_GHOST>();

    // Like the entity IDs in the list of owned+ghost or all entities
    // of the tile, the data for the ghost entities starts after the
    // data for the owned entities. So, start indexing into the data
    // from ncorners_owned

    j = ncorners_owned;
    for (auto const& cn : tilecorners_ghost) {
      int tileID2 = mymesh->master_tile_ID_of_corner(cn);
      auto const& meshtile2 = meshtiles[tileID2];
      auto const& tilecorners2_owned = meshtile2->corners<Jali::Entity_type::PARALLEL_OWNED>();
      bool found2 = false;
      int k = 0;
      for (auto const& cn2 : tilecorners2_owned) {
        if (cn == cn2) {
          found2 = true;
          tilevec2[tileID][j] = tilevec2[tileID2][k];
          break;
        }
        else
          ++k;
      }
      ++j;
    }


    // Like the entity IDs in the list of owned+ghost or all entities
    // of the tile, the data for the ghost entities starts after the
    // data for the owned entities. So, start indexing into the data
    // from ncells_owned

    j = ncells_owned;
    for (auto const& c : tilecells_ghost) {
      int tileID2 = mymesh->master_tile_ID_of_cell(c);
      auto const& meshtile2 = meshtiles[tileID2];
      auto const& tilecells2_owned = meshtile2->cells<Jali::Entity_type::PARALLEL_OWNED>();
      bool found2 = false;
      int k = 0;
      for (auto const& c2 : tilecells2_owned) {
        if (c == c2) {
          found2 = true;
          tilearray3[tileID][j] = tilearray3[tileID2][k];
          break;
        }
        else
          ++k;
      }
      ++j;
    }

    ++tileID;
  }



  // Now retrieve the state vectors and make sure the values of the
  // owned entities match what we put in directly and the values of
  // the ghost entities are what they are supposed to be according to
  // the corresponding owned entities in adjacent tiles

  tileID = 0;
  for (auto const& meshtile : meshtiles) {

<<<<<<< HEAD
    Jali::StateVector<double, Jali::MeshTile> svec1;
=======
    Jali::UniStateVector<double, Jali::MeshTile> svec1;
>>>>>>> 4348da93
    bool found = mystate->get("cellvars", meshtile,
                              Jali::Entity_kind::CELL, Jali::Entity_type::ALL,
                              &svec1);
    CHECK(found);

    if (found) {
      auto const& tilecells = meshtile->cells();
      for (int j = 0; j < tilecells.size(); ++j) {
        int c = tilecells[j];
        int tileID2 = mymesh->master_tile_ID_of_cell(c);
        if (tileID == tileID2)
          CHECK_EQUAL(data1[tileID][j], svec1[j]);
        else {
          auto const& meshtile2 = meshtiles[tileID2];
          auto const& tilecells2 = meshtile2->cells<Jali::Entity_type::PARALLEL_OWNED>();
          int k = 0;
          bool found2 = false;
          for (auto const& c2 : tilecells2) {
            if (c == c2) {
              found2 = true;
              break;
            }
            else
              ++k;
          }
          CHECK(found2);
          CHECK_EQUAL(data1[tileID2][k], svec1[j]);
        }
      }
    }
      
    found = mystate->get("cornervars", meshtile,
                         Jali::Entity_kind::CORNER, Jali::Entity_type::ALL,
                         &svec1);
    CHECK(found);

    if (found) {
      auto const& tilecorners = meshtile->corners();
      for (int j = 0; j < tilecorners.size(); ++j) {
        int cn = tilecorners[j];
        int tileID2 = mymesh->master_tile_ID_of_corner(cn);
        if (tileID == tileID2)
          CHECK_EQUAL(data2[tileID][j], svec1[j]);
        else {
          auto const& meshtile2 = meshtiles[tileID2];
          auto const& tilecorners2 = meshtile2->corners<Jali::Entity_type::PARALLEL_OWNED>();
          int k = 0;
          bool found2 = false;
          for (auto const& cn2 : tilecorners2) {
            if (cn == cn2) {
              found2 = true;
              break;
            }
            else
              ++k;
          }
          CHECK(found2);
          CHECK_EQUAL(data2[tileID2][k], svec1[j]);
        }
      }
    }


<<<<<<< HEAD
    Jali::StateVector<std::array<double, 3>, Jali::MeshTile> svec2;
=======
    Jali::UniStateVector<std::array<double, 3>, Jali::MeshTile> svec2;
>>>>>>> 4348da93
    found = mystate->get("cellarrays", meshtile,
                         Jali::Entity_kind::CELL, Jali::Entity_type::ALL,
                         &svec2);
    CHECK(found);

    if (found) {
      auto const& tilecells = meshtile->cells();
      for (int j = 0; j < tilecells.size(); ++j) {
        int c = tilecells[j];
        int tileID2 = mymesh->master_tile_ID_of_cell(c);
        if (tileID == tileID2)
          for (int d = 0; d < 3; ++d)
            CHECK_EQUAL(data3[tileID][j][d], svec2[j][d]);
        else {
          auto const& meshtile2 = meshtiles[tileID2];
          auto const& tilecells2 = meshtile2->cells<Jali::Entity_type::PARALLEL_OWNED>();
          int k = 0;
          bool found2 = false;
          for (auto const& c2 : tilecells2) {
            if (c == c2) {
              found2 = true;
              break;
            }
            else
                ++k;
          }
          CHECK(found2);
          for (int d = 0; d < 3; ++d)
            CHECK_EQUAL(data3[tileID2][k][d], svec2[j][d]);
        }
      }
    }

    ++tileID;
  }
}


TEST(State_Write_Read_With_Mesh) {

  // Define mesh with 4 cells and 9 nodes

  Jali::MeshFactory mf(MPI_COMM_WORLD);
  mf.boundary_ghosts_requested(true);
  std::shared_ptr<Jali::Mesh> mesh1 = mf(0.0, 0.0, 1.0, 1.0, 2, 2);

  CHECK(mesh1);

  // Create a state object associated with this mesh

  std::shared_ptr<Jali::State> mystate1 = Jali::State::create(mesh1);

  // Add a state vector of scalars on cells - remember that we
  // requested boundary ghost cells - so there are 8 boundary ghosts.
  // The value assigned to the boundary ghosts has to be 0.0 because
  // when we read back the mesh (without boundary ghosts) and recreate
  // them, their values will be 0.0

  std::vector<double> data1 = {1.0, 3.0, 2.5, 4.5, 0.0, 0.0, 0.0, 0.0,
                               0.0, 0.0, 0.0, 0.0};
<<<<<<< HEAD
  Jali::StateVector<double> & outvec1 =
=======
  Jali::UniStateVector<double> & outvec1 =
>>>>>>> 4348da93
      mystate1->add("cellvars", mesh1, Jali::Entity_kind::CELL,
                    Jali::Entity_type::ALL, &(data1[0]));

  // Even though we requested boundary ghost cells, there are no
  // boundary ghost nodes - so ALL nodes implies OWNED nodes only
  std::vector<std::array<double, 2>> data2(9);
  // Intel compiler 15.0.3 is not allowing me to initialize with curly brace list
  for (int i = 0; i < 9; i++)
    for (int j = 0; j < 2; j++)
      data2[i][j] = 0.4*i+0.1*j;

<<<<<<< HEAD
  Jali::StateVector<std::array<double, 2>> & outvec2 =
=======
  Jali::UniStateVector<std::array<double, 2>> & outvec2 =
>>>>>>> 4348da93
      mystate1->add("nodevars", mesh1, Jali::Entity_kind::NODE,
                    Jali::Entity_type::ALL, &(data2[0]));

  // Export the fields to the mesh

  mystate1->export_to_mesh();

  // Export the mesh (along with the state fields) to a temporary exodus file

  bool with_fields = true;
  mesh1->write_to_exodus_file("temp.exo", with_fields);




  // Now read the mesh back in - No need of wedges, corners, faces, etc
  // so just the filename is needed

  std::shared_ptr<Jali::Mesh> mesh2 = mf("temp.exo");

  // Create a state object associated with this mesh

  std::shared_ptr<Jali::State> mystate2 = Jali::State::create(mesh2);

  // Initialize the state object from the mesh

  mystate2->init_from_mesh();

  // Retrieve the cell field and make sure we got back what we put in

<<<<<<< HEAD
  Jali::StateVector<double, Jali::Mesh> invec1;
=======
  Jali::UniStateVector<double, Jali::Mesh> invec1;
>>>>>>> 4348da93
  bool status = mystate2->get("cellvars", mesh2, Jali::Entity_kind::CELL,
                              Jali::Entity_type::ALL, &invec1);
  CHECK(status);

  CHECK_EQUAL(outvec1.size(), invec1.size());

  int nc = mesh1->num_entities(Jali::Entity_kind::CELL, Jali::Entity_type::ALL);
  for (int i = 0; i < nc; i++) {
    JaliGeometry::Point incen = mesh2->cell_centroid(i);

    // Search for another cell that has the same centroid and compare
    // the values that were output and the values that were read
    // in. We cannot rely on the cell numbering being the same
    bool found = false;
    for (int j = 0; j < nc; j++) {
      JaliGeometry::Point outcen = mesh1->cell_centroid(j);
      JaliGeometry::Point vec = incen - outcen;
      if (JaliGeometry::norm(vec) < 1.0e-12) {
        found = true;
        CHECK_EQUAL(outvec1[j], invec1[i]);
        break;
      }
    }
    CHECK(found);
  }

  // Retrieve the node field and make sure we got back what we put in

<<<<<<< HEAD
  Jali::StateVector<std::array<double, 2>> invec2;
=======
  Jali::UniStateVector<std::array<double, 2>> invec2;
>>>>>>> 4348da93
  status = mystate2->get("nodevars", mesh2, Jali::Entity_kind::NODE,
                         Jali::Entity_type::ALL, &invec2);
  CHECK(status);

  CHECK_EQUAL(outvec2.size(), invec2.size());

  int nn = mesh1->num_entities(Jali::Entity_kind::NODE, Jali::Entity_type::ALL);
  for (int i = 0; i < nn; i++) {
    JaliGeometry::Point xyz_in;
    mesh2->node_get_coordinates(i, &xyz_in);

    // Search for another node that has the same coordinates and
    // compare the values that were output and the values that were
    // read in. We cannot rely on the node numbering being the same
    bool found = false;
    for (int j = 0; j < nn; j++) {
      JaliGeometry::Point xyz_out;
      mesh1->node_get_coordinates(j, &xyz_out);
      JaliGeometry::Point vec = xyz_in - xyz_out;
      if (JaliGeometry::norm(vec) < 1.0e-12) {
        found = true;
        CHECK_ARRAY_EQUAL(outvec2[j], invec2[i], 2);
        break;
      }
    }
    CHECK(found);
  }
}<|MERGE_RESOLUTION|>--- conflicted
+++ resolved
@@ -1,46 +1,7 @@
-/*
-Copyright (c) 2017, Los Alamos National Security, LLC
-All rights reserved.
-
-Copyright 2017. Los Alamos National Security, LLC. This software was
-produced under U.S. Government contract DE-AC52-06NA25396 for Los
-Alamos National Laboratory (LANL), which is operated by Los Alamos
-National Security, LLC for the U.S. Department of Energy. The
-U.S. Government has rights to use, reproduce, and distribute this
-software.  NEITHER THE GOVERNMENT NOR LOS ALAMOS NATIONAL SECURITY,
-LLC MAKES ANY WARRANTY, EXPRESS OR IMPLIED, OR ASSUMES ANY LIABILITY
-FOR THE USE OF THIS SOFTWARE.  If software is modified to produce
-derivative works, such modified software should be clearly marked, so
-as not to confuse it with the version available from LANL.
- 
-Additionally, redistribution and use in source and binary forms, with
-or without modification, are permitted provided that the following
-conditions are met:
-
-1.  Redistributions of source code must retain the above copyright
-notice, this list of conditions and the following disclaimer.
-2.  Redistributions in binary form must reproduce the above copyright
-notice, this list of conditions and the following disclaimer in the
-documentation and/or other materials provided with the distribution.
-3.  Neither the name of Los Alamos National Security, LLC, Los Alamos
-National Laboratory, LANL, the U.S. Government, nor the names of its
-contributors may be used to endorse or promote products derived from
-this software without specific prior written permission.
- 
-THIS SOFTWARE IS PROVIDED BY LOS ALAMOS NATIONAL SECURITY, LLC AND
-CONTRIBUTORS "AS IS" AND ANY EXPRESS OR IMPLIED WARRANTIES, INCLUDING,
-BUT NOT LIMITED TO, THE IMPLIED WARRANTIES OF MERCHANTABILITY AND
-FITNESS FOR A PARTICULAR PURPOSE ARE DISCLAIMED. IN NO EVENT SHALL LOS
-ALAMOS NATIONAL SECURITY, LLC OR CONTRIBUTORS BE LIABLE FOR ANY
-DIRECT, INDIRECT, INCIDENTAL, SPECIAL, EXEMPLARY, OR CONSEQUENTIAL
-DAMAGES (INCLUDING, BUT NOT LIMITED TO, PROCUREMENT OF SUBSTITUTE
-GOODS OR SERVICES; LOSS OF USE, DATA, OR PROFITS; OR BUSINESS
-INTERRUPTION) HOWEVER CAUSED AND ON ANY THEORY OF LIABILITY, WHETHER
-IN CONTRACT, STRICT LIABILITY, OR TORT (INCLUDING NEGLIGENCE OR
-OTHERWISE) ARISING IN ANY WAY OUT OF THE USE OF THIS SOFTWARE, EVEN IF
-ADVISED OF THE POSSIBILITY OF SUCH DAMAGE.
-*/
-
+/*---------------------------------------------------------------------------~*
+ * Copyright (c) 2015 Los Alamos National Security, LLC
+ * All rights reserved.
+ *---------------------------------------------------------------------------~*/
 
 #include <mpi.h>
 #include <stdlib.h>
@@ -90,19 +51,11 @@
   std::shared_ptr<Jali::Mesh> dataMesh = factory(0.0, 0.0, 1.0, 1.0, 2, 2);
   std::shared_ptr<Jali::State> dstate = Jali::State::create(dataMesh);
 
-<<<<<<< HEAD
-  dstate->add("f1", dataMesh, Jali::Entity_kind::CELL, Jali::Entity_type::ALL,
-              ftest);
-  dstate->add(FieldNames::i1, dataMesh, Jali::Entity_kind::NODE,
-              Jali::Entity_type::ALL, itest);
-  dstate->add("v1", dataMesh, Jali::Entity_kind::CELL, Jali::Entity_type::ALL,
-=======
   dstate->add("fc1", dataMesh, Jali::Entity_kind::CELL, Jali::Entity_type::ALL,
               ftest);
   dstate->add("in1", dataMesh, Jali::Entity_kind::NODE,
               Jali::Entity_type::ALL, itest);
   dstate->add("vc1", dataMesh, Jali::Entity_kind::CELL, Jali::Entity_type::ALL,
->>>>>>> 4348da93
               vtest);
 
   // Iterate through all state vectors and count them
@@ -136,21 +89,12 @@
 
   int testCnt = 0;
   for (Jali::State::iterator it = dstate->begin(); it != dstate->end(); it++) {
-<<<<<<< HEAD
-    std::shared_ptr<Jali::BaseStateVector> sv = *it;
-    if (typeid(float) == sv->get_data_type())
-      CHECK_EQUAL(testCnt, 0);
-    else if (typeid(int) == sv->get_data_type())
-      CHECK_EQUAL(testCnt, 1);
-    else if (typeid(Vec2d) == sv->get_data_type())
-=======
     std::shared_ptr<Jali::StateVectorBase> sv = *it;
     if (typeid(float) == sv->data_type())
       CHECK_EQUAL(testCnt, 0);
     else if (typeid(int) == sv->data_type())
       CHECK_EQUAL(testCnt, 1);
     else if (typeid(Vec2d) == sv->data_type())
->>>>>>> 4348da93
       CHECK_EQUAL(testCnt, 2);
     else
       CHECK_EQUAL(0, 1);  // This else should never be reached in this test
@@ -167,11 +111,7 @@
 
   CHECK(mesh1 != nullptr);
 
-<<<<<<< HEAD
-  // Create a state object 
-=======
   // Create a state object
->>>>>>> 4348da93
 
   std::shared_ptr<Jali::State> mystate = Jali::State::create(mesh1);
 
@@ -181,11 +121,7 @@
 
   std::vector<double> data1 = {1.0, 3.0, 2.5, 4.5, -1.0, -1.0, -1.0, -1.0,
                                -1.0, -1.0, -1.0, -1.0};
-<<<<<<< HEAD
-  Jali::StateVector<double, Jali::Mesh> myvec1("cellvars", mesh1, nullptr,
-=======
   Jali::UniStateVector<double, Jali::Mesh> myvec1("cellvars", mesh1, nullptr,
->>>>>>> 4348da93
                                                Jali::Entity_kind::CELL,
                                                Jali::Entity_type::ALL,
                                                &(data1[0]));
@@ -193,11 +129,7 @@
   // Add the first vector to state using the state vector object (deep copy)
 
   int add_status;
-<<<<<<< HEAD
-  Jali::StateVector<double, Jali::Mesh>& addvec1 = mystate->add(myvec1);
-=======
   Jali::UniStateVector<double, Jali::Mesh>& addvec1 = mystate->add(myvec1);
->>>>>>> 4348da93
   CHECK_EQUAL(addvec1.size(), myvec1.size());
   for (int i = 0; i < addvec1.size(); ++i)
     CHECK_EQUAL(addvec1[i], myvec1[i]);
@@ -210,11 +142,7 @@
   // boundary ghost nodes
 
   double data2[9] = {0.0, 1.0, 2.0, 3.0, 4.0, 5.0, 6.0, 7.0, 8.0};
-<<<<<<< HEAD
-  Jali::StateVector<double, Jali::Mesh> myvec2("nodevars", mesh1, nullptr,
-=======
   Jali::UniStateVector<double, Jali::Mesh> myvec2("nodevars", mesh1, nullptr,
->>>>>>> 4348da93
                                                Jali::Entity_kind::NODE,
                                                Jali::Entity_type::ALL,
                                                &(data2[0]));
@@ -222,11 +150,7 @@
   // Add a second vector to state using the pointer to the array
   // data
 
-<<<<<<< HEAD
-  Jali::StateVector<double, Jali::Mesh>& addvec2 =
-=======
   Jali::UniStateVector<double, Jali::Mesh>& addvec2 =
->>>>>>> 4348da93
       mystate->add("nodevars", mesh1, Jali::Entity_kind::NODE,
                   Jali::Entity_type::ALL, data2);
   CHECK_EQUAL(9, addvec2.size());
@@ -236,34 +160,20 @@
 
 
 
-<<<<<<< HEAD
-  // Define a state vector on cells with integer id and initialized
-  // from constant value
-
-  double constval = 5.5;
-  Jali::StateVector<double, Jali::Mesh> myvec3(FieldNames::cellvars, mesh1,
-                                               nullptr, Jali::Entity_kind::CELL,
-=======
   // Define a state vector on cells initialized from constant value
 
   double constval = 5.5;
   Jali::UniStateVector<double, Jali::Mesh> myvec3("cellvars_const", mesh1,
                                                nullptr,
                                                Jali::Entity_kind::CELL,
->>>>>>> 4348da93
                                                Jali::Entity_type::ALL,
                                                constval);
 
 
   // Add a third vector to state using the same constant value
 
-<<<<<<< HEAD
-  Jali::StateVector<double, Jali::Mesh>& addvec3 =
-      mystate->add<double, Jali::Mesh, Jali::StateVector>(FieldNames::cellvars,
-=======
   Jali::UniStateVector<double, Jali::Mesh>& addvec3 =
       mystate->add<double, Jali::Mesh, Jali::UniStateVector>("cellvars_const",
->>>>>>> 4348da93
                    mesh1, Jali::Entity_kind::CELL, Jali::Entity_type::ALL,
                    constval);
   CHECK_EQUAL(mesh1->num_cells(), addvec3.size());
@@ -276,13 +186,8 @@
   // to anything - NOTE THAT WE HAVE TO TELL IT THAT IT IS TYPE 'int'
   // SINCE THERE IS NO INPUT DATA TO INFER THIS FROM
 
-<<<<<<< HEAD
-  Jali::StateVector<int, Jali::Mesh>& addvec4 =
-      mystate->add<int, Jali::Mesh, Jali::StateVector>(FieldNames::nodevars,
-=======
   Jali::UniStateVector<int, Jali::Mesh>& addvec4 =
       mystate->add<int, Jali::Mesh, Jali::UniStateVector>("nodevars_postinit",
->>>>>>> 4348da93
                                                        mesh1,
                                                        Jali::Entity_kind::NODE,
                                                        Jali::Entity_type::ALL);
@@ -300,22 +205,14 @@
   std::shared_ptr<Jali::Mesh> mesh2 = mf(0.0, 0.0, 1.0, 1.0, 3, 3);
 
   std::vector<double> data5 = {1.0, 3.0, 2.5, 4.5, 1.0, 2.0, 7.0, 2.0, 9.0};
-<<<<<<< HEAD
-  Jali::StateVector<double, Jali::Mesh> myvec5("cellvars2", mesh2, nullptr,
-=======
   Jali::UniStateVector<double, Jali::Mesh> myvec5("cellvars2", mesh2, nullptr,
->>>>>>> 4348da93
                     Jali::Entity_kind::CELL, Jali::Entity_type::PARALLEL_OWNED,
                     &(data5[0]));
 
   // Try to add the fifth vector (defined on a different mesh) to it - it
   // should copy the data but be assigned to mesh1 instead of mesh2 (deep copy)
 
-<<<<<<< HEAD
-  Jali::StateVector<double, Jali::Mesh> &addvec5 = mystate->add(myvec5);
-=======
   Jali::UniStateVector<double, Jali::Mesh> &addvec5 = mystate->add(myvec5);
->>>>>>> 4348da93
 
   // The mesh() functions gives references to the Mesh object and the
   // Mesh object has no == or != operator (too expensive), so make
@@ -339,15 +236,9 @@
 
   // Make sure retrieve first state vector by name
 
-<<<<<<< HEAD
-  itc = mystate->find<double, Jali::Mesh, Jali::StateVector>("cellvars", mesh1,
-                      Jali::Entity_kind::CELL, Jali::Entity_type::ALL);
-  CHECK(mystate->end() != itc);
-=======
   itc = mystate->find<double, Jali::Mesh, Jali::UniStateVector>("cellvars", mesh1,
                       Jali::Entity_kind::CELL, Jali::Entity_type::ALL);
   CHECK(mystate->cend() != itc);
->>>>>>> 4348da93
 
   // Make sure the object we retrieved is identical to the one we put in
 
@@ -359,15 +250,9 @@
     CHECK_EQUAL(myvec1[i], myvec1_copy[i]);
 
 
-<<<<<<< HEAD
-  // Retrieve the second state vector more easily as a shared_ptr
-
-  Jali::StateVector<double, Jali::Mesh> myvec2_copy;
-=======
   // Retrieve the second state vector more directly
 
   Jali::UniStateVector<double, Jali::Mesh> myvec2_copy;
->>>>>>> 4348da93
   bool found;
   found = mystate->get<double, Jali::Mesh>("nodevars", mesh1,
                                            Jali::Entity_kind::NODE,
@@ -381,15 +266,9 @@
 
 
 
-<<<<<<< HEAD
-  // Retrieve the third state vector by integer ID and check its contents
-
-  found = mystate->get<double, Jali::Mesh>(FieldNames::cellvars, mesh1,
-=======
   // Retrieve the third state vector and check its contents
 
   found = mystate->get<double, Jali::Mesh>("cellvars_const", mesh1,
->>>>>>> 4348da93
                                            Jali::Entity_kind::CELL,
                                            Jali::Entity_type::ALL,
                                            &myvec2_copy);
@@ -403,13 +282,8 @@
 
   // Retrieve the fourth state vector and check its contents
 
-<<<<<<< HEAD
-  Jali::StateVector<int, Jali::Mesh> myintvec_copy;
-  found = mystate->get<int, Jali::Mesh>(FieldNames::nodevars, mesh1,
-=======
   Jali::UniStateVector<int, Jali::Mesh> myintvec_copy;
   found = mystate->get<int, Jali::Mesh>("nodevars_postinit", mesh1,
->>>>>>> 4348da93
                                         Jali::Entity_kind::NODE,
                                         Jali::Entity_type::ALL,
                                         &myintvec_copy);
@@ -438,13 +312,8 @@
   // Try to retrieve the vector by name and mesh but without the
   // kind/type of entity it lives on
 
-<<<<<<< HEAD
-  itc = mystate->find<int, Jali::Mesh, Jali::StateVector>(FieldNames::nodevars,
-                                                          mesh1);
-=======
   itc = mystate->find<int, Jali::Mesh,
                       Jali::UniStateVector>("nodevars_postinit", mesh1);
->>>>>>> 4348da93
   CHECK(mystate->end() != itc);
 
   // Make sure the object we retrieved is identical to the one we put in
@@ -459,14 +328,6 @@
 
 
 
-<<<<<<< HEAD
-  Jali::State::iterator it = mystate->begin();
-  while (it != mystate->end()) {
-    std::shared_ptr<Jali::BaseStateVector> sv = *it;
-    if (sv->name() == sv->int_to_string(FieldNames::nodevars)) {
-      Jali::StateVector<int, Jali::Mesh> myvec6 =
-          *(std::dynamic_pointer_cast<Jali::StateVector<int, Jali::Mesh>>(sv));
-=======
   // Retrieve a shared pointer to a state vector and non-const data that
   // it is pointing to
 
@@ -506,32 +367,20 @@
     if (sv->name() == "nodevars_postinit") {
       Jali::UniStateVector<int, Jali::Mesh> myvec6 =
           *(std::dynamic_pointer_cast<Jali::UniStateVector<int, Jali::Mesh>>(sv));
->>>>>>> 4348da93
 
       CHECK(myvec6.entity_kind() == Jali::Entity_kind::NODE &&
             myvec6.entity_type() == Jali::Entity_type::ALL);
     } 
-<<<<<<< HEAD
-    else if (sv->name() == sv->int_to_string(FieldNames::cellvars)) {
-      Jali::StateVector<double, Jali::Mesh> myvec6 =
-          *(std::dynamic_pointer_cast<Jali::StateVector<double, Jali::Mesh>>(sv));
-=======
     else if (sv->name() == "cellvars_const") {
       Jali::UniStateVector<double, Jali::Mesh> myvec6 =
           *(std::dynamic_pointer_cast<Jali::UniStateVector<double, Jali::Mesh>>(sv));
->>>>>>> 4348da93
 
       CHECK(myvec6.entity_kind() == Jali::Entity_kind::CELL &&
             myvec6.entity_type() == Jali::Entity_type::ALL);
     } 
     else {
-<<<<<<< HEAD
-      Jali::StateVector<double, Jali::Mesh> myvec6 =
-          *(std::dynamic_pointer_cast<Jali::StateVector<double, Jali::Mesh>>(sv));
-=======
       Jali::UniStateVector<double, Jali::Mesh> myvec6 =
           *(std::dynamic_pointer_cast<Jali::UniStateVector<double, Jali::Mesh>>(sv));
->>>>>>> 4348da93
       
       CHECK((myvec6.name() == "cellvars" &&
              myvec6.entity_kind() == Jali::Entity_kind::CELL &&
@@ -553,22 +402,14 @@
   // Retrieve state vectors (not contents of a state vector) through [] operator
 
   myvec1_copy =
-<<<<<<< HEAD
-      *(std::dynamic_pointer_cast<Jali::StateVector<double, Jali::Mesh>>((*mystate)[0]));
-=======
       *(std::dynamic_pointer_cast<Jali::UniStateVector<double, Jali::Mesh>>((*mystate)[0]));
->>>>>>> 4348da93
   CHECK(myvec1_copy.name() == "cellvars" &&
         myvec1_copy.entity_kind() == Jali::Entity_kind::CELL &&
         myvec1_copy.entity_type() == Jali::Entity_type::ALL);
 
 
   myvec1_copy =
-<<<<<<< HEAD
-      *(std::dynamic_pointer_cast<Jali::StateVector<double, Jali::Mesh>>((*mystate)[1]));
-=======
       *(std::dynamic_pointer_cast<Jali::UniStateVector<double, Jali::Mesh>>((*mystate)[1]));
->>>>>>> 4348da93
   CHECK(myvec1_copy.name() == "nodevars" &&
         myvec1_copy.entity_kind() == Jali::Entity_kind::NODE &&
         myvec1_copy.entity_type() == Jali::Entity_type::ALL);
@@ -579,11 +420,7 @@
 
   // Make sure the code fails if we ask for the right name but wrong entity type
 
-<<<<<<< HEAD
-  itc = mystate->find<double, Jali::Mesh, Jali::StateVector>("cellvars",
-=======
   itc = mystate->find<double, Jali::Mesh, Jali::UniStateVector>("cellvars",
->>>>>>> 4348da93
                       mesh1, Jali::Entity_kind::FACE, Jali::Entity_type::ALL);
   CHECK(mystate->end() == itc);
 
@@ -613,27 +450,18 @@
   // Define a single valued state vector on cells with string ids and
   // initialized to 0
 
-<<<<<<< HEAD
-  Jali::StateVector<double, Jali::Mesh>& rhocell =
-      mystate->add<double, Jali::Mesh, Jali::StateVector>("cell_density",
-=======
   Jali::UniStateVector<double, Jali::Mesh>& rhocell =
       mystate->add<double, Jali::Mesh, Jali::UniStateVector>("cell_density",
->>>>>>> 4348da93
                    mesh, Jali::Entity_kind::CELL, Jali::Entity_type::ALL, 0.0);
 
 
   // Define a multi-material state vector on cells to store volume fractions
   // Create 3 material sets in the state corresponding to a T-junction
-<<<<<<< HEAD
-  // configuration
-=======
   // configuration. The cell numbering is as follows
   //
   //     2 5 8
   //     1 4 7
   //     0 3 6
->>>>>>> 4348da93
   //
   //     *--------*----:---*--------*
   //     |        |    :   |        |
@@ -649,21 +477,12 @@
   //     |        |    :   |        |
   //     *--------*----:---*--------*
 
-<<<<<<< HEAD
-  std::vector<std::vector<int>> matcells = {{0, 1, 3, 4, 6, 7},
-                                            {1, 2, 4, 5},
-                                            {4, 5, 7, 8}};
-  std::vector<std::vector<int>> cell_matindex = {{0, 1, -1, 2, 3, -1, 4, 5, -1},
-                                              {-1, 0, 1, -1, 2, 3, -1, -1, -1},
-                                              {-1, -1, -1, -1, 0, 1, -1, 2, 3}};
-=======
   std::vector<std::vector<int>> matcells = {{0, 1, 2, 3, 4, 5},
                                             {3, 4, 6, 7},
                                             {4, 5, 7, 8}};
   std::vector<std::vector<int>> cellmats = {{0}, {0}, {0},
                                             {0, 1}, {0, 1, 2}, {0, 2},
                                             {1}, {1, 2}, {2}};
->>>>>>> 4348da93
 
   mystate->add_material("steel1", matcells[0]);
   mystate->add_material("aluminum1", matcells[1]);
@@ -684,8 +503,6 @@
   CHECK_EQUAL(mystate->material_name(1), "aluminum1");
   CHECK_EQUAL(mystate->material_name(2), "aluminum2");
 
-<<<<<<< HEAD
-=======
   for (int i = 0; i < 9; i++) {
     CHECK_EQUAL(cellmats[i].size(), mystate->num_cell_materials(i));
     std::vector<int> const& cellmats2 = mystate->cell_materials(i);
@@ -693,7 +510,6 @@
       CHECK_EQUAL(cellmats[i][j], cellmats2[j]);
   }
 
->>>>>>> 4348da93
   // Create a multi-material state vector corresponding to volume fractions
   // of materials as shown in fig above. Because we will add another material
   // later in the test, we will make space for 4 materials
@@ -702,13 +518,8 @@
   for (int i = 0; i < 4; i++)
     vf_in[i] = new double[9];
 
-<<<<<<< HEAD
-  double vfarr[4][9] = {{1.0, 0.5, 0.0, 1.0, 0.5,  0.0, 1.0, 0.5, 0.0},
-                        {0.0, 0.5, 1.0, 0.0, 0.25, 0.5, 0.0, 0.0, 0.0},
-=======
   double vfarr[4][9] = {{1.0, 1.0, 1.0, 0.5, 0.5,  0.5, 0.0, 0.0, 0.0},
                         {0.0, 0.0, 0.0, 0.5, 0.25, 0.0, 1.0, 0.5, 0.0},
->>>>>>> 4348da93
                         {0.0, 0.0, 0.0, 0.0, 0.25, 0.5, 0.0, 0.5, 1.0}};
   for (int m = 0; m < 3; m++)
     for (int c = 0; c < 9; c++)
@@ -716,11 +527,7 @@
   for (int c = 0; c < 9; c++)
     vf_in[3][c] = 0.0;
 
-<<<<<<< HEAD
-  Jali::MMStateVector<double>& vf =
-=======
   Jali::MultiStateVector<double>& vf =
->>>>>>> 4348da93
       mystate->add<double, Jali::Mesh>("volfrac", mesh,
                                        Jali::Entity_kind::CELL,
                                        Jali::Entity_type::ALL,
@@ -728,13 +535,8 @@
                                        (double const **) vf_in);
   
   // Create another UNINITIALIZED multimaterial vector and then assign it data
-<<<<<<< HEAD
-  Jali::MMStateVector<double>& vf_alt =
-      mystate->add<double, Jali::Mesh, Jali::MMStateVector>("volfrac", mesh,
-=======
   Jali::MultiStateVector<double>& vf_alt =
       mystate->add<double, Jali::Mesh, Jali::MultiStateVector>("volfrac", mesh,
->>>>>>> 4348da93
                    Jali::Entity_kind::CELL, Jali::Entity_type::ALL);
   vf_alt.assign(Jali::Data_layout::MATERIAL_CENTRIC, (double const **)vf_in);
 
@@ -747,18 +549,6 @@
     for (int c = 0; c < vfmat.size(); c++)
       CHECK_EQUAL(vfmat[c], vfmat_alt[c]);
   }
-<<<<<<< HEAD
-      
-
-
-  // Create a multi-material state vector corresponding to density of the
-  // materials (rho_0 = 10.0; rho_1 = 2.0; rho_2 = 2.0). Similar to the 
-  // volume fraction array, we will keep a spot for the fourth material
-  double rho_in[4] = {10.0, 2.0, 2.0, 0.0};
-
-  Jali::MMStateVector<double, Jali::Mesh> & rhomat =
-      mystate->add<double, Jali::Mesh, Jali::MMStateVector>("mat_density",
-=======
 
 
   
@@ -801,7 +591,6 @@
 
   Jali::MultiStateVector<double, Jali::Mesh> & rhomat =
       mystate->add<double, Jali::Mesh, Jali::MultiStateVector>("mat_density",
->>>>>>> 4348da93
                    mesh, Jali::Entity_kind::CELL, Jali::Entity_type::ALL);
 
   for (int m = 0; m < nmats; m++) {
@@ -866,24 +655,6 @@
   //     |        |    :   |        |
   //     *--------*----:---*--------*
 
-<<<<<<< HEAD
-  std::vector<int> matcells3 = {3, 4, 6, 7};
-  mystate->add_material("steel2", matcells3);
-  nmats = mystate->num_materials();
-
-  // Set the volume fractions material 3 in cells in the input vectors
-  vf_in[3][3] = 0.5;
-  vf_in[3][4] = 0.25;
-  vf_in[3][6] = 1.0;
-  vf_in[3][7] = 0.5;
-
-  // Set the volume fractions material 3 in cells in the state vectors
-  vf(3, 3) = 0.5;
-  vf(3, 4) = 0.25;
-  vf(3, 6) = 1.0;
-  vf(3, 7) = 0.5;
-
-=======
   // Add it without initialization of cells
   std::vector<int> matcells3;
   mystate->add_material("steel2", matcells3);
@@ -929,7 +700,6 @@
   matcenvec(3, 4).set(1.25, 1.75);
   matcenvec(3, 5).x = 1.25; matcenvec(3, 5).y = 2.5;
   
->>>>>>> 4348da93
   // Set the density of material 3 to be the same as material 0
   rho_in[3] = rho_in[0];
 
@@ -938,18 +708,6 @@
     rho = rho_in[3];
 
   // Adjust the volume fractions of material 0 in the input vector
-<<<<<<< HEAD
-  vf_in[0][3] = 0.5;
-  vf_in[0][4] = 0.25;
-  vf_in[0][6] = vf_in[0][7] = 0.0;
-
-  // Adjust the volume fractions of material 0 in the state vector (we
-  // don't have rem_cells_from_material implemented yet)
-  vf(0, 3) = 0.5;
-  vf(0, 4) = 0.25;
-  vf(0, 6) = vf(0, 7) = 0.0;
-
-=======
   vf_in[0][1] = 0.5;
   vf_in[0][4] = 0.25;
   vf_in[0][2] = vf_in[0][5] = 0.0;
@@ -969,7 +727,6 @@
   matcenvec(5, 0, Jali::Data_layout::CELL_CENTRIC).set(0.0, 0.0);
 
   
->>>>>>> 4348da93
   // Since the new material that displaced the old material has the
   // same density, the expected cell densities should be the same as
   // before. Verify against values from state vectors
@@ -1002,9 +759,6 @@
       
   for (int c = 0; c < ncells; c++)
     CHECK_CLOSE(rhocell_exp[c], rhocell[c], 1.0e-12);
-<<<<<<< HEAD
- 
-=======
 
 
   // With this final pattern of materials, check the expected centroids of
@@ -1043,7 +797,6 @@
     CHECK_EQUAL(exp_matcen[m].y, calc_matcen.y);
   }
     
->>>>>>> 4348da93
 }
 
 
@@ -1130,11 +883,7 @@
 
     // Declare myvec2 more traditionally
 
-<<<<<<< HEAD
-    Jali::StateVector<double, Jali::MeshTile>& myvec2 =
-=======
     Jali::UniStateVector<double, Jali::MeshTile>& myvec2 =
->>>>>>> 4348da93
         mystate->add("cornervars",
                      meshtile,
                      Jali::Entity_kind::CORNER,
@@ -1281,11 +1030,7 @@
   tileID = 0;
   for (auto const& meshtile : meshtiles) {
 
-<<<<<<< HEAD
-    Jali::StateVector<double, Jali::MeshTile> svec1;
-=======
     Jali::UniStateVector<double, Jali::MeshTile> svec1;
->>>>>>> 4348da93
     bool found = mystate->get("cellvars", meshtile,
                               Jali::Entity_kind::CELL, Jali::Entity_type::ALL,
                               &svec1);
@@ -1349,11 +1094,7 @@
     }
 
 
-<<<<<<< HEAD
-    Jali::StateVector<std::array<double, 3>, Jali::MeshTile> svec2;
-=======
     Jali::UniStateVector<std::array<double, 3>, Jali::MeshTile> svec2;
->>>>>>> 4348da93
     found = mystate->get("cellarrays", meshtile,
                          Jali::Entity_kind::CELL, Jali::Entity_type::ALL,
                          &svec2);
@@ -1414,11 +1155,7 @@
 
   std::vector<double> data1 = {1.0, 3.0, 2.5, 4.5, 0.0, 0.0, 0.0, 0.0,
                                0.0, 0.0, 0.0, 0.0};
-<<<<<<< HEAD
-  Jali::StateVector<double> & outvec1 =
-=======
   Jali::UniStateVector<double> & outvec1 =
->>>>>>> 4348da93
       mystate1->add("cellvars", mesh1, Jali::Entity_kind::CELL,
                     Jali::Entity_type::ALL, &(data1[0]));
 
@@ -1430,11 +1167,7 @@
     for (int j = 0; j < 2; j++)
       data2[i][j] = 0.4*i+0.1*j;
 
-<<<<<<< HEAD
-  Jali::StateVector<std::array<double, 2>> & outvec2 =
-=======
   Jali::UniStateVector<std::array<double, 2>> & outvec2 =
->>>>>>> 4348da93
       mystate1->add("nodevars", mesh1, Jali::Entity_kind::NODE,
                     Jali::Entity_type::ALL, &(data2[0]));
 
@@ -1465,11 +1198,7 @@
 
   // Retrieve the cell field and make sure we got back what we put in
 
-<<<<<<< HEAD
-  Jali::StateVector<double, Jali::Mesh> invec1;
-=======
   Jali::UniStateVector<double, Jali::Mesh> invec1;
->>>>>>> 4348da93
   bool status = mystate2->get("cellvars", mesh2, Jali::Entity_kind::CELL,
                               Jali::Entity_type::ALL, &invec1);
   CHECK(status);
@@ -1498,11 +1227,7 @@
 
   // Retrieve the node field and make sure we got back what we put in
 
-<<<<<<< HEAD
-  Jali::StateVector<std::array<double, 2>> invec2;
-=======
   Jali::UniStateVector<std::array<double, 2>> invec2;
->>>>>>> 4348da93
   status = mystate2->get("nodevars", mesh2, Jali::Entity_kind::NODE,
                          Jali::Entity_type::ALL, &invec2);
   CHECK(status);
