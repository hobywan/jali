--- conflicted
+++ resolved
@@ -1,46 +1,7 @@
-/*
-Copyright (c) 2017, Los Alamos National Security, LLC
-All rights reserved.
-
-Copyright 2017. Los Alamos National Security, LLC. This software was
-produced under U.S. Government contract DE-AC52-06NA25396 for Los
-Alamos National Laboratory (LANL), which is operated by Los Alamos
-National Security, LLC for the U.S. Department of Energy. The
-U.S. Government has rights to use, reproduce, and distribute this
-software.  NEITHER THE GOVERNMENT NOR LOS ALAMOS NATIONAL SECURITY,
-LLC MAKES ANY WARRANTY, EXPRESS OR IMPLIED, OR ASSUMES ANY LIABILITY
-FOR THE USE OF THIS SOFTWARE.  If software is modified to produce
-derivative works, such modified software should be clearly marked, so
-as not to confuse it with the version available from LANL.
- 
-Additionally, redistribution and use in source and binary forms, with
-or without modification, are permitted provided that the following
-conditions are met:
-
-1.  Redistributions of source code must retain the above copyright
-notice, this list of conditions and the following disclaimer.
-2.  Redistributions in binary form must reproduce the above copyright
-notice, this list of conditions and the following disclaimer in the
-documentation and/or other materials provided with the distribution.
-3.  Neither the name of Los Alamos National Security, LLC, Los Alamos
-National Laboratory, LANL, the U.S. Government, nor the names of its
-contributors may be used to endorse or promote products derived from
-this software without specific prior written permission.
- 
-THIS SOFTWARE IS PROVIDED BY LOS ALAMOS NATIONAL SECURITY, LLC AND
-CONTRIBUTORS "AS IS" AND ANY EXPRESS OR IMPLIED WARRANTIES, INCLUDING,
-BUT NOT LIMITED TO, THE IMPLIED WARRANTIES OF MERCHANTABILITY AND
-FITNESS FOR A PARTICULAR PURPOSE ARE DISCLAIMED. IN NO EVENT SHALL LOS
-ALAMOS NATIONAL SECURITY, LLC OR CONTRIBUTORS BE LIABLE FOR ANY
-DIRECT, INDIRECT, INCIDENTAL, SPECIAL, EXEMPLARY, OR CONSEQUENTIAL
-DAMAGES (INCLUDING, BUT NOT LIMITED TO, PROCUREMENT OF SUBSTITUTE
-GOODS OR SERVICES; LOSS OF USE, DATA, OR PROFITS; OR BUSINESS
-INTERRUPTION) HOWEVER CAUSED AND ON ANY THEORY OF LIABILITY, WHETHER
-IN CONTRACT, STRICT LIABILITY, OR TORT (INCLUDING NEGLIGENCE OR
-OTHERWISE) ARISING IN ANY WAY OUT OF THE USE OF THIS SOFTWARE, EVEN IF
-ADVISED OF THE POSSIBILITY OF SUCH DAMAGE.
-*/
-
+/*---------------------------------------------------------------------------~*
+ * Copyright (c) 2015 Los Alamos National Security, LLC
+ * All rights reserved.
+ *---------------------------------------------------------------------------~*/
 
 #include "mpi.h"
 
@@ -63,11 +24,7 @@
   // Check array initialization
 
   std::vector<double> data1 = {1.0, 3.0, 2.5, 4.5};
-<<<<<<< HEAD
-  Jali::StateVector<double> myvec1("var1", mesh, nullptr,
-=======
   Jali::UniStateVector<double> myvec1("var1", mesh, nullptr,
->>>>>>> 4348da93
                                    Jali::Entity_kind::CELL,
                                    Jali::Entity_type::ALL, &(data1[0]));
 
@@ -84,11 +41,7 @@
   // Check constant initialization
 
   double data2 = -1.33;
-<<<<<<< HEAD
-  Jali::StateVector<double> myvec2("var2", mesh, nullptr,
-=======
   Jali::UniStateVector<double> myvec2("var2", mesh, nullptr,
->>>>>>> 4348da93
                                    Jali::Entity_kind::CELL,
                                    Jali::Entity_type::ALL, data2);
 
@@ -100,11 +53,7 @@
 
   // Check no initialization
 
-<<<<<<< HEAD
-  Jali::StateVector<double> myvec3("var3", mesh, nullptr,
-=======
   Jali::UniStateVector<double> myvec3("var3", mesh, nullptr,
->>>>>>> 4348da93
                                    Jali::Entity_kind::CELL,
                                    Jali::Entity_type::ALL);
 
@@ -120,11 +69,7 @@
   CHECK(mesh);
 
   std::vector<double> data1 = {1.0, 2.0, 3.0, 4.0, 5.0, 6.0, 7.0, 8.0, 9.0};
-<<<<<<< HEAD
-  Jali::StateVector<double> myvec1("var1", mesh, nullptr,
-=======
   Jali::UniStateVector<double> myvec1("var1", mesh, nullptr,
->>>>>>> 4348da93
                                    Jali::Entity_kind::NODE,
                                    Jali::Entity_type::PARALLEL_OWNED,
                                    &(data1[0]));
@@ -145,11 +90,7 @@
   CHECK(mesh);
 
   std::vector<double> data1 = {1.0, 3.0, 2.5, 4.5};
-<<<<<<< HEAD
-  Jali::StateVector<double> myvec1("var1", mesh, nullptr,
-=======
   Jali::UniStateVector<double> myvec1("var1", mesh, nullptr,
->>>>>>> 4348da93
                                    Jali::Entity_kind::CELL,
                                    Jali::Entity_type::ALL,
                                    &(data1[0]));
@@ -217,11 +158,7 @@
   data1[2][0] = 3.0; data1[2][1] = -3.0;
   data1[3][0] = 4.0; data1[3][1] = -4.0;
 
-<<<<<<< HEAD
-  Jali::StateVector<std::array<double, 2>> myvec1("var1", mesh, nullptr,
-=======
   Jali::UniStateVector<std::array<double, 2>> myvec1("var1", mesh, nullptr,
->>>>>>> 4348da93
                                                   Jali::Entity_kind::CELL,
                                                   Jali::Entity_type::ALL,
                                                   &(data1[0]));
@@ -239,11 +176,7 @@
 }
 
 
-<<<<<<< HEAD
-TEST(Jali_MMStateVector_Cells_Mesh) {
-=======
 TEST(Jali_MultiStateVector_Cells_Mesh) {
->>>>>>> 4348da93
 
   Jali::MeshFactory mf(MPI_COMM_WORLD);
   std::shared_ptr<Jali::Mesh> mesh = mf(0.0, 0.0, 3.0, 3.0, 3, 3);
@@ -297,25 +230,15 @@
     for (int c = 0; c < 9; c++)
       vfm[m][c] = vfarr[m][c];
 
-<<<<<<< HEAD
-  Jali::MMStateVector<double> myvec1("volfrac1", mesh, state,
-=======
   Jali::MultiStateVector<double> myvec1("volfrac1", mesh, state,
->>>>>>> 4348da93
                                      Jali::Entity_kind::CELL,
                                      Jali::Entity_type::ALL,
                                      Jali::Data_layout::MATERIAL_CENTRIC,
                                      (double const **) vfm);
   
-<<<<<<< HEAD
-  CHECK(Jali::StateVector_type::MULTIVAL == myvec1.get_type());
-  
-  // Check the operator() for MMStateVector
-=======
   CHECK(Jali::StateVector_type::MULTIVAL == myvec1.type());
   
   // Check the operator() for MultiStateVector
->>>>>>> 4348da93
   
   for (int m = 0; m < 3; m++)
     for (int c = 0; c < 9; c++)
@@ -338,25 +261,15 @@
     for (int c = 0; c < 9; c++)
       vfc[c][m] = vfarr[m][c];
 
-<<<<<<< HEAD
-  Jali::MMStateVector<double> myvec2("volfrac2", mesh, state,
-=======
   Jali::MultiStateVector<double> myvec2("volfrac2", mesh, state,
->>>>>>> 4348da93
                                      Jali::Entity_kind::CELL,
                                      Jali::Entity_type::ALL,
                                      Jali::Data_layout::CELL_CENTRIC,
                                      (double const **) vfc);
   
-<<<<<<< HEAD
-  CHECK(Jali::StateVector_type::MULTIVAL == myvec2.get_type());
-  
-  // Check the operator() for MMStateVector - Note that the indices used
-=======
   CHECK(Jali::StateVector_type::MULTIVAL == myvec2.type());
   
   // Check the operator() for MultiStateVector - Note that the indices used
->>>>>>> 4348da93
   // are switched for the call to operator() for myvec2 and so we have to
   // tell the code we are requesting the data in a non-default manner
   
@@ -449,8 +362,6 @@
     vol += matvol;
   }
   CHECK_CLOSE(vol, 9.0, 1.0e-8);
-<<<<<<< HEAD
-=======
 
 
   // Add a complex data type (type representing material centroids)
@@ -503,6 +414,5 @@
   for (int m = 0; m < 3; m++)
     delete [] matcen[m];
   delete [] matcen;
->>>>>>> 4348da93
 }
  