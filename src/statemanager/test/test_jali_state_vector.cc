--- conflicted
+++ resolved
@@ -3,34 +3,26 @@
  * All rights reserved.
  *---------------------------------------------------------------------------~*/
 
+#include "mpi.h"
+
+#include <iostream>
+
 #include "JaliStateVector.h"
 #include "Mesh.hh"
 #include "MeshFactory.hh"
 
-#include <iostream>
-
 #include "UnitTest++.h"
-#include "mpi.h"
 
 TEST(JaliStateVectorCells) {
 
   Jali::MeshFactory mf(MPI_COMM_WORLD);
-<<<<<<< HEAD
-  std::unique_ptr<Jali::Mesh> mesh = mf(0.0, 0.0, 1.0, 1.0, 2, 2);
-=======
-  std::shared_ptr<Jali::Mesh> mesh = mf(0.0,0.0,1.0,1.0,2,2);
->>>>>>> 0f33c734
+  std::shared_ptr<Jali::Mesh> mesh = mf(0.0, 0.0, 1.0, 1.0, 2, 2);
 
   CHECK(mesh);
 
-<<<<<<< HEAD
   std::vector<double> data1 = {1.0, 3.0, 2.5, 4.5};
   Jali::StateVector<double> myvec1("var1", Jali::Entity_kind::CELL,
-                                   mesh.get(), &(data1[0]));
-=======
-  std::vector<double> data1 = {1.0,3.0,2.5,4.5}; 
-  Jali::StateVector<double> myvec1("var1",Jali::CELL,mesh,&(data1[0]));
->>>>>>> 0f33c734
+                                   mesh, &(data1[0]));
 
   int ncells = mesh->num_entities(Jali::Entity_kind::CELL,
                                   Jali::Parallel_type::ALL);
@@ -47,22 +39,13 @@
 TEST(JaliStateVectorNodes) {
 
   Jali::MeshFactory mf(MPI_COMM_WORLD);
-<<<<<<< HEAD
-  std::unique_ptr<Jali::Mesh> mesh = mf(0.0, 0.0, 1.0, 1.0, 2, 2);
+  std::shared_ptr<Jali::Mesh> mesh = mf(0.0, 0.0, 1.0, 1.0, 2, 2);
 
-  CHECK(mesh != NULL);
+  CHECK(mesh);
 
   std::vector<double> data1 = {1.0, 2.0, 3.0, 4.0, 5.0, 6.0, 7.0, 8.0, 9.0};
-  Jali::StateVector<double> myvec1("var1", Jali::Entity_kind::NODE, mesh.get(),
+  Jali::StateVector<double> myvec1("var1", Jali::Entity_kind::NODE, mesh,
                                    &(data1[0]));
-=======
-  std::shared_ptr<Jali::Mesh> mesh = mf(0.0,0.0,1.0,1.0,2,2);
-
-  CHECK(mesh != NULL);
-
-  std::vector<double> data1 = {1.0,2.0,3.0,4.0,5.0,6.0,7.0,8.0,9.0}; 
-  Jali::StateVector<double> myvec1("var1",Jali::NODE,mesh,&(data1[0]));
->>>>>>> 0f33c734
 
   int nnodes = mesh->num_entities(Jali::Entity_kind::NODE,
                                   Jali::Parallel_type::ALL);
@@ -75,22 +58,13 @@
 TEST(JaliStateVectorAssignCopy) {
 
   Jali::MeshFactory mf(MPI_COMM_WORLD);
-<<<<<<< HEAD
-  std::unique_ptr<Jali::Mesh> mesh = mf(0.0, 0.0, 1.0, 1.0, 2, 2);
+  std::shared_ptr<Jali::Mesh> mesh = mf(0.0, 0.0, 1.0, 1.0, 2, 2);
 
-  CHECK(mesh != NULL);
+  CHECK(mesh);
 
   std::vector<double> data1 = {1.0, 3.0, 2.5, 4.5};
-  Jali::StateVector<double> myvec1("var1", Jali::Entity_kind::CELL, mesh.get(),
+  Jali::StateVector<double> myvec1("var1", Jali::Entity_kind::CELL, mesh,
                                    &(data1[0]));
-=======
-  std::shared_ptr<Jali::Mesh> mesh = mf(0.0,0.0,1.0,1.0,2,2);
-
-  CHECK(mesh != NULL);
-
-  std::vector<double> data1 = {1.0,3.0,2.5,4.5}; 
-  Jali::StateVector<double> myvec1("var1",Jali::CELL,mesh,&(data1[0]));
->>>>>>> 0f33c734
   Jali::StateVector<double> myvec2;
 
   myvec2 = myvec1;
@@ -134,11 +108,7 @@
 TEST(JaliStateVectorArray) {
 
   Jali::MeshFactory mf(MPI_COMM_WORLD);
-<<<<<<< HEAD
-  std::unique_ptr<Jali::Mesh> mesh = mf(0.0, 0.0, 1.0, 1.0, 2, 2);
-=======
-  std::shared_ptr<Jali::Mesh> mesh = mf(0.0,0.0,1.0,1.0,2,2);
->>>>>>> 0f33c734
+  std::shared_ptr<Jali::Mesh> mesh = mf(0.0, 0.0, 1.0, 1.0, 2, 2);
 
   CHECK(mesh != NULL);
 
@@ -158,13 +128,9 @@
   data1[2][0] = 3.0; data1[2][1] = -3.0;
   data1[3][0] = 4.0; data1[3][1] = -4.0;
 
-<<<<<<< HEAD
   Jali::StateVector<std::array<double, 2>> myvec1("var1",
                                                   Jali::Entity_kind::CELL,
-                                                  mesh.get(), &(data1[0]));
-=======
-  Jali::StateVector<std::array<double,2>> myvec1("var1",Jali::CELL,mesh,&(data1[0]));
->>>>>>> 0f33c734
+                                                  mesh, &(data1[0]));
 
   // Verify we can retrieve the data as expected
 
