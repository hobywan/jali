/*---------------------------------------------------------------------------~*
 * Copyright (c) 2015 Los Alamos National Security, LLC
 * All rights reserved.
 *---------------------------------------------------------------------------~*/

#ifndef JALI_STATE_H_
#define JALI_STATE_H_

/*!
  @class State jali_state.h
  @brief State is a class that stores all of the state data associated
  with a mesh
*/

#include <iostream>
#include <vector>
#include <string>
#include <boost/iterator/permutation_iterator.hpp>

#include "Mesh.hh"    // Jali mesh header

#include "JaliStateVector.h"  // Jali-based state vector


namespace Jali {

class State {
 public:

  //! Constructor

  explicit State(const std::shared_ptr<Jali::Mesh> mesh) : mymesh_(mesh) {}

  // Copy constructor (disabled)

  State(const State &) = delete;

  // Assignment operator (disabled)

  State & operator=(const State &) = delete;

  //! Destructor

  ~State() {}

  //! Typedefs for iterators for going through all the state vectors

  typedef
  std::vector<std::shared_ptr<BaseStateVector>>::iterator
  iterator;
  
  typedef
  std::vector<std::shared_ptr<BaseStateVector>>::const_iterator
  const_iterator;

  /// Iterators for going through all the state vectors

  iterator begin() {return state_vectors_.begin();}
  iterator end() {return state_vectors_.end();}
  const_iterator cbegin() const {return state_vectors_.begin();}
  const_iterator cend() const {return state_vectors_.end();}


  /// Typedefs for iterators for going through all the state vector name

  typedef std::vector<std::string>::iterator string_iterator;

  /// Iterators for vector names

  string_iterator names_begin() {return names_.begin();}
  string_iterator names_end()   {return names_.end();}


  /// Typedef for permutation iterators to allow iteration through only
  /// the state vectors on a specified entity

  typedef boost::permutation_iterator<
    std::vector<std::shared_ptr<BaseStateVector>>::iterator,
    std::vector<int>::iterator
    >
  permutation_type;


  /// Permutation iterators for iterating over state vectors on a
  /// specific entity type

  permutation_type entity_begin(Jali::Entity_kind entitykind) {
    const int ikind = static_cast<int>(entitykind);
    return boost::make_permutation_iterator(state_vectors_.begin(),
                                            entity_indexes_[ikind].begin());
  }
  permutation_type entity_end(Jali::Entity_kind entitykind) {
    const int ikind = static_cast<int>(entitykind);
    return boost::make_permutation_iterator(state_vectors_.begin(),
                                            entity_indexes_[ikind].end());
  }


  //! Typedef for permutation iterators to allow iteration through only
  //! the state vector _names_ on a specified entity

  typedef boost::permutation_iterator< std::vector<std::string>::iterator,
                                       std::vector<int>::iterator >
  string_permutation;


  //! Iterators for vector names of specific entity types

  string_permutation names_entity_begin(Jali::Entity_kind entitykind) {
    const int ikind = static_cast<int>(entitykind);
    return boost::make_permutation_iterator(names_.begin(),
                                            entity_indexes_[ikind].begin());
  }
  string_permutation names_entity_end(Jali::Entity_kind entitykind) {
    const int ikind = static_cast<int>(entitykind);
    return boost::make_permutation_iterator(names_.begin(),
                                            entity_indexes_[ikind].end());
  }

  //! References to state vectors

  typedef std::shared_ptr<BaseStateVector> pointer;
  typedef const std::shared_ptr<BaseStateVector> const_pointer;

  //! Return pointer to i'th state vector
  pointer operator[](int i) { return state_vectors_[i]; }

  //! Return const pointer to the i'th state vector
  const_pointer operator[](int i) const { return state_vectors_[i]; }

  //! Number of state vectors
  int size() const {return state_vectors_.size();}

  //! \brief Find state vector

  //! Find iterator to state vector by name and what kind of entity
  //! and what type of parallel entity it is defined on.  The type of
  //! entity (parameter on_what) may be specified as ANY_KIND if
  //! caller does not care if the vector is on a particular entity
  //! type or knows that there is only one vector by this name defined
  //! on a specific entity kind. The function returns an iterator to a
  //! state vector in the state manager if found; otherwise, it
  //! returns State::end()

  template <class T, class DomainType>
  iterator find(std::string const name,
                std::shared_ptr<DomainType> domain,
                Entity_kind const on_what = Entity_kind::ANY_KIND,
                Parallel_type const parallel_type = Parallel_type::ALL) {

    iterator it = state_vectors_.begin();
    while (it != state_vectors_.end()) {
      std::shared_ptr<BaseStateVector> bv = *it;
      std::shared_ptr<StateVector<T, DomainType>> sv =
          std::dynamic_pointer_cast<StateVector<T, DomainType>>(bv);
      if (sv && (sv->name() == name) &&
          (sv->domain() == domain) &&
          ((on_what == Entity_kind::ANY_KIND) || (sv->on_what() == on_what)) &&
          ((parallel_type == Parallel_type::ALL) || (sv->parallel_type() == parallel_type)))
        break;
      else
        ++it;
    }
    return it;
  }

  //! Same as above, except find state vector by int/enum identifier 
  //! (instead of string) and what type of entity it is on.
  
  iterator find(int const identifier,
                Jali::Entity_kind const on_what) {
  
    return find(BaseStateVector::int_to_string(identifier), on_what);
  }

  //! Find state vector by name and what type of entity it is on - const version

  //! Find const_iterator to state vector by name and what kind of
  //! entity and what type of parallel entity it is defined on. The
  //! type of entity (parameter on_what) may be specified as ANY_KIND
  //! if caller does not care if the vector is on a particular entity
  //! type or knows that there is only one vector by this name defined
  //! on a specific entity kind. The function returns an iterator to a
  //! state vector in the state manager if found; otherwise, it
  //! returns State::end()

  template<class T, class DomainType>
  const_iterator find(std::string const name,
                      std::shared_ptr<DomainType> domain,
                      Entity_kind const on_what = Entity_kind::ANY_KIND,
                      Parallel_type const parallel_type = Parallel_type::ALL)
      const {
    
    const_iterator it = state_vectors_.cbegin();
    while (it != state_vectors_.cend()) {
      std::shared_ptr<BaseStateVector> bv = *it;
      StateVector<T, DomainType> const& sv = 
          dynamic_cast<StateVector<T, DomainType> *>(bv.get());
      if ((sv->name() == name) &&
          (sv->domain() == domain) &&
          ((on_what == Entity_kind::ANY_KIND) || (sv->on_what() == on_what)) &&
          ((parallel_type == Parallel_type::ALL) || (sv->parallel_type() == parallel_type)))
        break;
      else
        ++it;
    }
    return it;
  }
  
  //! \brief Get state vector
  
  //! Get a statevector with the given name and particular entity kind
  //! and parallel type of entity it is defined on. The function
  //! returns true if such a vector was found; false otherwise. The
  //! caller must know the type of elements in the state vector, int,
  //! double, std::array<double, 3> or whatever else. The calling
  //! routine must declare the state vector as "T vector" where T is
  //! StateVector<int> or StateVector<double> or
  //! StateVector<some_other_type>. Even though this is a copy into
  //! *vector, its an inexpensive shallow copy of the meta data only
  
  template <class T, class DomainType>
  bool get(std::string const name,
           std::shared_ptr<DomainType> const domain,
           Entity_kind const on_what,
           Parallel_type const parallel_type,
           StateVector<T, DomainType> *vector) {
    
    iterator it = find<T>(name, domain, on_what, parallel_type);
    if (it != state_vectors_.end()) {
      *vector = *(std::static_pointer_cast<StateVector<T, DomainType>>(*it));
      return true;
    } else {
      return false;
    }
  }

  //! Same as above (const version), except find state vector by int/enum
  //! identifier (instead of string) and what type of entity it is on.

  const_iterator find(int const identifier,
                      Jali::Entity_kind const on_what) const {

    return find(BaseStateVector::int_to_string(identifier), on_what);
  }

  //! \brief Get state vector

  //! Get a statevector with the given name regardless of what kind of
  //! entity and what type of parallel entities it is defined on. The
  //! function returns true if such a vector was found; false
  //! otherwise. The caller must know the type of elements in the
  //! state vector, int, double, std::array<double, 3> or whatever
  //! else. The calling routine must declare the state vector as "T
  //! vector" where T is StateVector<int> or StateVector<double> or
  //! StateVector<some_other_type>. Even though this is a copy into
  //! *vector, its an inexpensive shallow copy of the meta data only

  template <class T, class DomainType>
  bool get(std::string const name, StateVector<T, DomainType> *vector_ptr) {
    return get(name, mymesh_, Entity_kind::ANY_KIND, Parallel_type::ALL,
               vector_ptr);
  }
  
  //! \brief Get state vector

  //! Get a shared_ptr to a statevector with the given name and
  //! particular entity kind and parallel type of entity it is defined
  //! on. The function returns true if such a vector was found; false
  //! otherwise. The caller must know the type of elements in the
  //! state vector, int, double, std::array<double, 3> or whatever
  //! else. The calling routine must declare the state vector as
  //! "std::shared_ptr<T> vector" where T is StateVector<int> or
  //! StateVector<double> or StateVector<some_other_type>

  template <class T, class DomainType>
  bool get(std::string const name,
           std::shared_ptr<DomainType> const domain,
           Entity_kind const on_what,
           Parallel_type const parallel_type,
           std::shared_ptr<StateVector<T, DomainType>> *vector_ptr) {
    
    iterator it = find<T>(name, domain, on_what, parallel_type);
    if (it != state_vectors_.end()) {
      *vector_ptr =
          std::static_pointer_cast<StateVector<T, DomainType>>(*it);
      return true;
    } else {
      return false;
    }
  }

  //! \brief Get state vector

<<<<<<< HEAD
  //! Get a shared_ptr to a statevector with given name regardless of
  //! what kind of entity and what type of parallel entity it is
  //! defined on. The function returns true if such a vector was
  //! found; false otherwise. The caller must know the type of
  //! elements in the state vector, int, double, std::array<double, 3>
  //! or whatever else. The calling routine must declare the state
  //! vector as "std::shared_ptr<T> vector" where T is
  //! StateVector<int> or StateVector<double> or
=======
  //! Same as above, except using int/enum identifier instead of string

  template <class T>
    bool get(int const identifier, Jali::Entity_kind const on_what,
             StateVector<T> *vector) {
 
    return get(BaseStateVector::int_to_string(identifier), on_what, vector);
  } 

  //! \brief Get state vector

  //! Get a shared_ptr to a statevector with the given name and
  //! particular entity kind it is on. The function returns true if
  //! such a vector was found; false otherwise. The caller must know
  //! the type of elements in the state vector, int, double,
  //! std::array<double, 3> or whatever else. The calling routine must
  //! declare the state vector as "std::shared_ptr<T> vector" where T
  //! is StateVector<int> or StateVector<double> or
>>>>>>> ea534525
  //! StateVector<some_other_type>

  template <class T, class DomainType>
  bool get(std::string const name,
           std::shared_ptr<StateVector<T, DomainType>> *vector_ptr) {
    return get(name, mymesh_, Entity_kind::ANY_KIND,
               Parallel_type::ALL, vector_ptr);
  }

<<<<<<< HEAD
=======
  //! Same as above, except using int/enum identifier instead of string

  template <class T>
    bool get(int const identifier, Jali::Entity_kind const on_what,
             std::shared_ptr<StateVector<T>> *vector_ptr) {

    return get(BaseStateVector::int_to_string(identifier), on_what, vector_ptr);
  }
>>>>>>> ea534525

  //! \brief Add state vector

  //! Add state vector - returns reference to the added StateVector.
  //! The data is copied from the input memory location into an
  //! internal buffer.

  template <class T, class DomainType>
  StateVector<T, DomainType> & add(std::string const name,
                                   std::shared_ptr<DomainType> domain,
                                   Entity_kind const on_what,
                                   Parallel_type const ptype,
                                   T* data) {
    
    iterator it = find<T>(name, domain, on_what, ptype);
    if (it == end()) {
      // a search of the state vectors by name and kind of entity turned up
      // empty, so add the vector to the list; if not, warn about duplicate
      // state data
      
      auto vector =
          std::make_shared<StateVector<T, DomainType>>(name, domain,
                                                       on_what, ptype,
                                                       data);
      state_vectors_.emplace_back(vector);

      // add the index of this vector in state_vectors_ to the vector of
      // indexes for this entity type, to allow iteration over state
      // vectors on this entity type with a permutation iterator

      int ikind = static_cast<int>(on_what);
      entity_indexes_[ikind].emplace_back(state_vectors_.size()-1);
      names_.emplace_back(name);

      // emplace back may cause reallocation of the vector so the iterator
      // may not be valid. Use [] operator to get reference to vector

      return (*vector);
    } else {
      // found a state vector by same name
      std::cerr <<
          "Attempted to add duplicate state vector. Ignoring\n" << std::endl;
      return 
          (*(std::static_pointer_cast<StateVector<T, DomainType>>(*it)));
    }
  }



  //! Add a new state vector - returns reference to the added StateVector.
  //! Same as above, except that it identifies using int/enum instead of string.

  template <class T>
    StateVector<T> & add(int const identifier,
                         Jali::Entity_kind const on_what, T* data) {
  
    return add(BaseStateVector::int_to_string(identifier), on_what, data);
  };



  //! Add a new state vector to the state manager based on data from
  //! the input state vector. Meta data is copied from one vector to
  //! another and A DEEP COPY IS MADE of the input vector data. The
  //! need for a deep copy is why we cannot just assign in_vector to
  //! vector copy even if they are on the same domain

  template <class T, class DomainType>
  StateVector<T, DomainType>&
  add(StateVector<T, DomainType> const& in_vec) {

    Entity_kind on_what = in_vec.on_what();
    Parallel_type ptype = in_vec.parallel_type();

    iterator it = find<T>(in_vec.name(), in_vec.domain(), on_what, ptype);
    if (it == end()) {

      std::shared_ptr<StateVector<T, DomainType>> vector_copy;

      // a search of the state vectors by name and kind of entity turned up
      // empty, so add the vector to the list
      if (mymesh_.get() != &(in_vec.mesh())) {

        // the input vector is defined on a different mesh? copy the
        // vector data onto a vector defined on mesh and then add

        vector_copy =
            std::make_shared<StateVector<T, DomainType>>(in_vec.name(),
                                                         mymesh_,
                                                         on_what,
                                                         ptype,
                                                         &(in_vec[0]));
      } else {
        vector_copy = std::make_shared<StateVector<T, DomainType>>(in_vec);
      }
      state_vectors_.emplace_back(vector_copy);
      
      // add the index of this vector in state_vectors_ to the vector of
      // indexes for this entity type, to allow iteration over state
      // vectors on this entity type with a permutation iterator

      int ikind = static_cast<int>(on_what);
      entity_indexes_[ikind].emplace_back(state_vectors_.size()-1);
      names_.emplace_back(in_vec.name());

      // emplace back may cause reallocation of the vector so the iterator
      // may not be valid. Use [] operator to get reference to vector

      int nvec = state_vectors_.size();
      return
          (*(std::static_pointer_cast<StateVector<T, DomainType>>(state_vectors_[nvec-1])));
    } else {
      // found a state vector by same name
      std::cerr << "Attempted to add duplicate state vector. Ignoring\n" <<
          std::endl;
      return *(std::dynamic_pointer_cast<StateVector<T, DomainType>>(*it));
    }
  }


  //! \brief Import field data from mesh
  //! Initialize state vectors in the statemanager from mesh field data

  void init_from_mesh();


  //! \brief Export field data to mesh
  //! Export data from state vectors to mesh fields

  void export_to_mesh();


 private:

  //! Constant pointer to the mesh associated with this state
  const std::shared_ptr<Mesh> mymesh_;

  //! All the state vectors
  std::vector<std::shared_ptr<BaseStateVector>> state_vectors_;

  //! Stores which indices of state_vectors_ correspond to data stored
  //! on each entity kind
  std::vector<int> entity_indexes_[NUM_ENTITY_KINDS];

  //! Names of the state vectors
  std::vector<std::string> names_;

};


std::ostream & operator<<(std::ostream & os, State const & s);

}  // namespace Jali

#endif  // JALI_STATE_H_<|MERGE_RESOLUTION|>--- conflicted
+++ resolved
@@ -27,19 +27,19 @@
 class State {
  public:
 
-  //! Constructor
+  /// Constructor
 
   explicit State(const std::shared_ptr<Jali::Mesh> mesh) : mymesh_(mesh) {}
 
-  // Copy constructor (disabled)
+  /// Copy constructor (disabled)
 
   State(const State &) = delete;
 
-  // Assignment operator (disabled)
+  /// Assignment operator (disabled)
 
   State & operator=(const State &) = delete;
 
-  //! Destructor
+  /// Destructor
 
   ~State() {}
 
@@ -96,15 +96,15 @@
   }
 
 
-  //! Typedef for permutation iterators to allow iteration through only
-  //! the state vector _names_ on a specified entity
+  /// Typedef for permutation iterators to allow iteration through only
+  /// the state vector _names_ on a specified entity
 
   typedef boost::permutation_iterator< std::vector<std::string>::iterator,
                                        std::vector<int>::iterator >
   string_permutation;
 
 
-  //! Iterators for vector names of specific entity types
+  /// Iterators for vector names of specific entity types
 
   string_permutation names_entity_begin(Jali::Entity_kind entitykind) {
     const int ikind = static_cast<int>(entitykind);
@@ -117,34 +117,42 @@
                                             entity_indexes_[ikind].end());
   }
 
-  //! References to state vectors
+  /// References to state vectors
 
   typedef std::shared_ptr<BaseStateVector> pointer;
   typedef const std::shared_ptr<BaseStateVector> const_pointer;
 
-  //! Return pointer to i'th state vector
+  /// Return pointer to i'th state vector
   pointer operator[](int i) { return state_vectors_[i]; }
 
-  //! Return const pointer to the i'th state vector
+  /// Return const pointer to the i'th state vector
   const_pointer operator[](int i) const { return state_vectors_[i]; }
 
-  //! Number of state vectors
+  /// Number of state vectors
   int size() const {return state_vectors_.size();}
 
-  //! \brief Find state vector
-
-  //! Find iterator to state vector by name and what kind of entity
-  //! and what type of parallel entity it is defined on.  The type of
-  //! entity (parameter on_what) may be specified as ANY_KIND if
-  //! caller does not care if the vector is on a particular entity
-  //! type or knows that there is only one vector by this name defined
-  //! on a specific entity kind. The function returns an iterator to a
-  //! state vector in the state manager if found; otherwise, it
-  //! returns State::end()
-
-  template <class T, class DomainType>
+
+  /*! 
+    @brief Find iterator to state vector by name
+    @tparam T  Data type
+    @tparam DomainType Type of domain data is defined on (Mesh, MeshTile)
+    @param name  String identifier for vector
+    @param domain Shared pointer to the domain
+    @param on_what What kind of entity data is defined on (CELL, NODE, etc.)
+    @param parallel_type What type of parallel entity data is defined on (OWNED, GHOST, etc.)
+
+    Find iterator to state vector by NAME and what kind of entity and
+    what type of parallel entity it is defined on.  The type of entity
+    (parameter on_what) may be specified as ANY_KIND if caller does
+    not care if the vector is on a particular entity type or knows
+    that there is only one vector by this name defined on a specific
+    entity kind. The function returns an iterator to a state vector in
+    the state manager if found; otherwise, it returns State::end()
+  */
+
+  template<class T, class DomainType>
   iterator find(std::string const name,
-                std::shared_ptr<DomainType> domain,
+                std::shared_ptr<DomainType> const domain,
                 Entity_kind const on_what = Entity_kind::ANY_KIND,
                 Parallel_type const parallel_type = Parallel_type::ALL) {
 
@@ -164,29 +172,58 @@
     return it;
   }
 
-  //! Same as above, except find state vector by int/enum identifier 
-  //! (instead of string) and what type of entity it is on.
-  
+
+  /*! 
+    @brief Find iterator to state vector by integer identifier
+    @tparam T  Data type
+    @tparam DomainType Type of domain data is defined on (Mesh, MeshTile)
+    @param name  String identifier for vector
+    @param domain Shared pointer to the domain
+    @param on_what What kind of entity data is defined on (CELL, NODE, etc.)
+    @param parallel_type What type of parallel entity data is defined on (OWNED, GHOST, etc.)
+
+    Find iterator to state vector by NAME and what kind of entity and
+    what type of parallel entity it is defined on.  The type of entity
+    (parameter on_what) may be specified as ANY_KIND if caller does
+    not care if the vector is on a particular entity type or knows
+    that there is only one vector by this name defined on a specific
+    entity kind. The function returns an iterator to a state vector in
+    the state manager if found; otherwise, it returns State::end()
+  */
+
+  template <class T, class DomainType>
   iterator find(int const identifier,
-                Jali::Entity_kind const on_what) {
-  
-    return find(BaseStateVector::int_to_string(identifier), on_what);
-  }
-
-  //! Find state vector by name and what type of entity it is on - const version
-
-  //! Find const_iterator to state vector by name and what kind of
-  //! entity and what type of parallel entity it is defined on. The
-  //! type of entity (parameter on_what) may be specified as ANY_KIND
-  //! if caller does not care if the vector is on a particular entity
-  //! type or knows that there is only one vector by this name defined
-  //! on a specific entity kind. The function returns an iterator to a
-  //! state vector in the state manager if found; otherwise, it
-  //! returns State::end()
-
-  template<class T, class DomainType>
+                std::shared_ptr<DomainType> const domain,
+                Jali::Entity_kind const on_what = Entity_kind::ANY_KIND,
+                Parallel_type const parallel_type = Parallel_type::ALL) {
+  
+    return find<T>(BaseStateVector::int_to_string(identifier), domain, on_what,
+                   parallel_type);  // DomainType deduced automatically
+  }
+
+
+
+  /*! 
+    @brief Find iterator to state vector by integer identifier (const version)
+    @tparam T  Data type
+    @tparam DomainType Type of domain data is defined on (Mesh, MeshTile)
+    @param name  String identifier for vector
+    @param domain Shared pointer to the domain
+    @param on_what What kind of entity data is defined on (CELL, NODE, etc.)
+    @param parallel_type What type of parallel entity data is defined on (OWNED, GHOST, etc.)
+
+    Find iterator to state vector by NAME and what kind of entity and
+    what type of parallel entity it is defined on.  The type of entity
+    (parameter on_what) may be specified as ANY_KIND if caller does
+    not care if the vector is on a particular entity type or knows
+    that there is only one vector by this name defined on a specific
+    entity kind. The function returns an iterator to a state vector in
+    the state manager if found; otherwise, it returns State::end()
+  */
+
+  template <class T, class DomainType>
   const_iterator find(std::string const name,
-                      std::shared_ptr<DomainType> domain,
+                      std::shared_ptr<DomainType> const domain,
                       Entity_kind const on_what = Entity_kind::ANY_KIND,
                       Parallel_type const parallel_type = Parallel_type::ALL)
       const {
@@ -194,7 +231,7 @@
     const_iterator it = state_vectors_.cbegin();
     while (it != state_vectors_.cend()) {
       std::shared_ptr<BaseStateVector> bv = *it;
-      StateVector<T, DomainType> const& sv = 
+      StateVector<T, DomainType> const& sv =
           dynamic_cast<StateVector<T, DomainType> *>(bv.get());
       if ((sv->name() == name) &&
           (sv->domain() == domain) &&
@@ -207,17 +244,56 @@
     return it;
   }
   
-  //! \brief Get state vector
-  
-  //! Get a statevector with the given name and particular entity kind
-  //! and parallel type of entity it is defined on. The function
-  //! returns true if such a vector was found; false otherwise. The
-  //! caller must know the type of elements in the state vector, int,
-  //! double, std::array<double, 3> or whatever else. The calling
-  //! routine must declare the state vector as "T vector" where T is
-  //! StateVector<int> or StateVector<double> or
-  //! StateVector<some_other_type>. Even though this is a copy into
-  //! *vector, its an inexpensive shallow copy of the meta data only
+  /*! 
+    @brief Find iterator to state vector by integer identifier (const version)
+    @tparam T  Data type
+    @tparam DomainType Type of domain data is defined on (Mesh, MeshTile)
+    @param name  String identifier for vector
+    @param domain Shared pointer to the domain
+    @param on_what What kind of entity data is defined on (CELL, NODE, etc.)
+    @param parallel_type What type of parallel entity data is defined on (OWNED, GHOST, etc.)
+
+    Find iterator to state vector by NAME and what kind of entity and
+    what type of parallel entity it is defined on.  The type of entity
+    (parameter on_what) may be specified as ANY_KIND if caller does
+    not care if the vector is on a particular entity type or knows
+    that there is only one vector by this name defined on a specific
+    entity kind. The function returns an iterator to a state vector in
+    the state manager if found; otherwise, it returns State::end()
+  */
+
+  template <class T, class DomainType>
+  const_iterator find(int const identifier,
+                      std::shared_ptr<DomainType> const domain,
+                      Entity_kind const on_what = Entity_kind::ANY_KIND,
+                      Parallel_type const parallel_type = Parallel_type::ALL)
+      const {
+    return find<T>(BaseStateVector::int_to_string(identifier), domain, on_what,
+                   parallel_type);  // DomainType deduced automatically
+  }
+
+  /*! 
+    @brief Retrieve a state vector by name
+    @tparam T  Data type
+    @tparam DomainType Type of domain data is defined on (Mesh, MeshTile)
+    @param name  String identifier for vector
+    @param domain Shared pointer to the domain
+    @param on_what What kind of entity data is defined on (CELL, NODE, etc.)
+    @param parallel_type What type of parallel entity data is defined on (OWNED, GHOST, etc.)
+    @param vector Raw pointer to the state vector
+
+    @todo MUST GET RID OF THIS AND FORCE USAGE OF SHARED POINTER VERSION
+  
+    Get a statevector with the given name, particular entity kind
+    and parallel type of entity it is defined on. The function returns
+    true if such a vector was found; false otherwise. The caller must
+    know the type of elements in the state vector, int, double,
+    std::array<double, 3> or whatever else. The calling routine must
+    declare the state vector as "T vector" where T is StateVector<int>
+    or StateVector<double> or StateVector<some_other_type>. Even
+    though this is a copy into *vector, its an inexpensive shallow
+    copy of the meta data only
+   */
   
   template <class T, class DomainType>
   bool get(std::string const name,
@@ -235,26 +311,67 @@
     }
   }
 
-  //! Same as above (const version), except find state vector by int/enum
-  //! identifier (instead of string) and what type of entity it is on.
-
-  const_iterator find(int const identifier,
-                      Jali::Entity_kind const on_what) const {
-
-    return find(BaseStateVector::int_to_string(identifier), on_what);
-  }
-
-  //! \brief Get state vector
-
-  //! Get a statevector with the given name regardless of what kind of
-  //! entity and what type of parallel entities it is defined on. The
-  //! function returns true if such a vector was found; false
-  //! otherwise. The caller must know the type of elements in the
-  //! state vector, int, double, std::array<double, 3> or whatever
-  //! else. The calling routine must declare the state vector as "T
-  //! vector" where T is StateVector<int> or StateVector<double> or
-  //! StateVector<some_other_type>. Even though this is a copy into
-  //! *vector, its an inexpensive shallow copy of the meta data only
+  /*! 
+    @brief Retrieve a state vector by integer identifier
+    @tparam T  Data type
+    @tparam DomainType Type of domain data is defined on (Mesh, MeshTile)
+    @param identifier  Integer identifier for vector
+    @param domain Shared pointer to the domain
+    @param on_what What kind of entity data is defined on (CELL, NODE, etc.)
+    @param parallel_type What type of parallel entity data is defined on (OWNED, GHOST, etc.)
+    @param vector Raw pointer to the state vector
+
+    @todo MUST GET RID OF THIS AND FORCE USAGE OF SHARED POINTER VERSION
+  
+    Get a statevector with the given integer identifier and particular
+    entity kind and parallel type of entity it is defined on. The
+    function returns true if such a vector was found; false
+    otherwise. The caller must know the type of elements in the state
+    vector, int, double, std::array<double, 3> or whatever else. The
+    calling routine must declare the state vector as "T vector" where
+    T is StateVector<int> or StateVector<double> or
+    StateVector<some_other_type>. Even though this is a copy into
+    *vector, its an inexpensive shallow copy of the meta data only
+   */
+  
+  template <class T, class DomainType>
+  bool get(int const identifier,
+           std::shared_ptr<DomainType> const domain,
+           Entity_kind const on_what,
+           Parallel_type const parallel_type,
+           StateVector<T, DomainType> *vector) {
+    
+    iterator it = find<T>(BaseStateVector::int_to_string(identifier), domain,
+                          on_what, parallel_type);
+    if (it != state_vectors_.end()) {
+      *vector = *(std::static_pointer_cast<StateVector<T, DomainType>>(*it));
+      return true;
+    } else {
+      return false;
+    }
+  }
+
+
+  /*! 
+    @brief Retrieve a state vector by name
+    @tparam T           Data type
+    @tparam DomainType  Type of domain data is defined on (Mesh, MeshTile)
+    @param name         String identifier for vector
+    @param domain       Shared pointer to the domain
+    @param vector       Raw pointer to the state vector
+
+    @todo MUST GET RID OF THIS AND FORCE USAGE OF SHARED POINTER VERSION
+  
+    Get a statevector with the given name without regard to what kind
+    of entity it is defined on. The function returns true if such a
+    vector was found; false otherwise. The caller must know the type
+    of elements in the state vector, int, double, std::array<double,
+    3> or whatever else. The calling routine must declare the state
+    vector as "T vector" where T is StateVector<int> or
+    StateVector<double> or StateVector<some_other_type>. Even though
+    this is a copy into *vector, its an inexpensive shallow copy of
+    the meta data only
+   */
 
   template <class T, class DomainType>
   bool get(std::string const name, StateVector<T, DomainType> *vector_ptr) {
@@ -262,16 +379,27 @@
                vector_ptr);
   }
   
-  //! \brief Get state vector
-
-  //! Get a shared_ptr to a statevector with the given name and
-  //! particular entity kind and parallel type of entity it is defined
-  //! on. The function returns true if such a vector was found; false
-  //! otherwise. The caller must know the type of elements in the
-  //! state vector, int, double, std::array<double, 3> or whatever
-  //! else. The calling routine must declare the state vector as
-  //! "std::shared_ptr<T> vector" where T is StateVector<int> or
-  //! StateVector<double> or StateVector<some_other_type>
+
+  /*! 
+    @brief Retrieve a shared pointer to a state vector by name
+    @tparam T            Data type
+    @tparam DomainType   Type of domain data is defined on (Mesh, MeshTile)
+    @param name          String identifier for vector
+    @param domain        Shared pointer to the domain
+    @param on_what       What kind of entity data is defined on (CELL, NODE, etc.)
+    @param parallel_type What type of parallel entity data is defined on (OWNED, GHOST, etc.)
+    @param vector_ptr    Shared pointer to the state vector
+
+    Get a statevector with the given name, particular entity kind
+    and parallel type of entity it is defined on. The function returns
+    true if such a vector was found; false otherwise. The caller must
+    know the type of elements in the state vector, int, double,
+    std::array<double, 3> or whatever else. The calling routine must
+    declare the state vector as "T vector" where T is StateVector<int>
+    or StateVector<double> or StateVector<some_other_type>. Even
+    though this is a copy into *vector, its an inexpensive shallow
+    copy of the meta data only
+   */
 
   template <class T, class DomainType>
   bool get(std::string const name,
@@ -290,70 +418,116 @@
     }
   }
 
-  //! \brief Get state vector
-
-<<<<<<< HEAD
-  //! Get a shared_ptr to a statevector with given name regardless of
-  //! what kind of entity and what type of parallel entity it is
-  //! defined on. The function returns true if such a vector was
-  //! found; false otherwise. The caller must know the type of
-  //! elements in the state vector, int, double, std::array<double, 3>
-  //! or whatever else. The calling routine must declare the state
-  //! vector as "std::shared_ptr<T> vector" where T is
-  //! StateVector<int> or StateVector<double> or
-=======
-  //! Same as above, except using int/enum identifier instead of string
-
-  template <class T>
-    bool get(int const identifier, Jali::Entity_kind const on_what,
-             StateVector<T> *vector) {
+  /*! 
+    @brief Retrieve a shared pointer to a state vector by name
+    @tparam T            Data type
+    @tparam DomainType   Type of domain data is defined on (Mesh, MeshTile)
+    @param identifier    Integer identifier for vector
+    @param domain        Shared pointer to the domain
+    @param on_what       What kind of entity data is defined on (CELL, NODE, etc.)
+    @param parallel_type What type of parallel entity data is defined on (OWNED, GHOST, etc.)
+    @param vector_ptr    Shared pointer to the state vector
+
+    Get a statevector with the given integer identifier, particular
+    entity kind and parallel type of entity it is defined on. The
+    function returns true if such a vector was found; false
+    otherwise. The caller must know the type of elements in the state
+    vector, int, double, std::array<double, 3> or whatever else. The
+    calling routine must declare the state vector as "T vector" where
+    T is StateVector<int> or StateVector<double> or
+    StateVector<some_other_type>. Even though this is a copy into
+    *vector, its an inexpensive shallow copy of the meta data only
+   */
+
+  template <class T, class DomainType>
+  bool get(int const identifier,
+           std::shared_ptr<DomainType> const domain,
+           Entity_kind const on_what,
+           Parallel_type const parallel_type,
+           std::shared_ptr<StateVector<T, DomainType>> *vector_ptr) {
  
-    return get(BaseStateVector::int_to_string(identifier), on_what, vector);
-  } 
-
-  //! \brief Get state vector
-
-  //! Get a shared_ptr to a statevector with the given name and
-  //! particular entity kind it is on. The function returns true if
-  //! such a vector was found; false otherwise. The caller must know
-  //! the type of elements in the state vector, int, double,
-  //! std::array<double, 3> or whatever else. The calling routine must
-  //! declare the state vector as "std::shared_ptr<T> vector" where T
-  //! is StateVector<int> or StateVector<double> or
->>>>>>> ea534525
-  //! StateVector<some_other_type>
+    return get(BaseStateVector::int_to_string(identifier), domain,
+               on_what, parallel_type, vector_ptr);
+  }
+
+
+  /*! 
+    @brief Retrieve a shared pointer to a state vector by name
+    @tparam T           Data type
+    @tparam DomainType  Type of domain data is defined on (Mesh, MeshTile)
+    @param name         String identifier for vector
+    @param domain       Shared pointer to the domain
+    @param vector_ptr   Shared pointer to the state vector
+
+    Get a statevector with the given integer identifier without regard
+    to what kind of entity it is defined on. The function returns true
+    if such a vector was found; false otherwise. The caller must know
+    the type of elements in the state vector, int, double,
+    std::array<double, 3> or whatever else. The calling routine must
+    declare the state vector as "T vector" where T is StateVector<int>
+    or StateVector<double> or StateVector<some_other_type>. Even
+    though this is a copy into *vector, its an inexpensive shallow
+    copy of the meta data only
+   */
 
   template <class T, class DomainType>
   bool get(std::string const name,
+           std::shared_ptr<DomainType> const domain,
            std::shared_ptr<StateVector<T, DomainType>> *vector_ptr) {
-    return get(name, mymesh_, Entity_kind::ANY_KIND,
-               Parallel_type::ALL, vector_ptr);
-  }
-
-<<<<<<< HEAD
-=======
-  //! Same as above, except using int/enum identifier instead of string
-
-  template <class T>
-    bool get(int const identifier, Jali::Entity_kind const on_what,
-             std::shared_ptr<StateVector<T>> *vector_ptr) {
-
-    return get(BaseStateVector::int_to_string(identifier), on_what, vector_ptr);
-  }
->>>>>>> ea534525
-
-  //! \brief Add state vector
-
-  //! Add state vector - returns reference to the added StateVector.
-  //! The data is copied from the input memory location into an
-  //! internal buffer.
-
-  template <class T, class DomainType>
-  StateVector<T, DomainType> & add(std::string const name,
-                                   std::shared_ptr<DomainType> domain,
-                                   Entity_kind const on_what,
-                                   Parallel_type const ptype,
-                                   T* data) {
+
+    return get(name, domain, Entity_kind::ANY_KIND, Parallel_type::ALL,
+               vector_ptr);
+  }
+
+
+  /*! 
+    @brief Retrieve a shared pointer to a state vector by name
+    @tparam T           Data type
+    @tparam DomainType  Type of domain data is defined on (Mesh, MeshTile)
+    @param identifier   Integer identifier for vector
+    @param domain       Shared pointer to the domain
+    @param vector_ptr   Shared pointer to the state vector
+
+    Get a statevector with the given integer identifier without regard
+    to what kind of entity it is defined on. The function returns true
+    if such a vector was found; false otherwise. The caller must know
+    the type of elements in the state vector, int, double,
+    std::array<double, 3> or whatever else. The calling routine must
+    declare the state vector as "T vector" where T is StateVector<int>
+    or StateVector<double> or StateVector<some_other_type>. Even
+    though this is a copy into *vector, its an inexpensive shallow
+    copy of the meta data only
+   */
+
+  template <class T, class DomainType>
+    bool get(int const identifier,
+             std::shared_ptr<DomainType> const domain,
+             std::shared_ptr<StateVector<T, DomainType>> *vector_ptr) {
+
+    return get(BaseStateVector::int_to_string(identifier), domain, vector_ptr);
+  }
+
+  /*! 
+    @brief Add state vector using a string identifier
+    @tparam T          Data type
+    @tparam DomainType Type of domain data is defined on (Mesh, MeshTile)
+    @param name        String identifier for vector
+    @param domain      Shared pointer to the domain
+    @param on_what     What kind of entity data is defined on (CELL, NODE, etc.)
+    @param ptype       What type of parallel entity data is defined on (OWNED, GHOST, etc.)
+    @param data        Raw pointer to data array
+
+    Add state vector - returns reference to the added StateVector.
+    The data is copied from the input memory location into an
+    internal buffer.
+  */
+
+  template <class T, class DomainType>
+  StateVector<T, DomainType>& add(std::string const name,
+                                  std::shared_ptr<DomainType> domain,
+                                  Entity_kind const on_what,
+                                  Parallel_type const ptype,
+                                  T* data) {
     
     iterator it = find<T>(name, domain, on_what, ptype);
     if (it == end()) {
@@ -383,30 +557,49 @@
       // found a state vector by same name
       std::cerr <<
           "Attempted to add duplicate state vector. Ignoring\n" << std::endl;
-      return 
+      return
           (*(std::static_pointer_cast<StateVector<T, DomainType>>(*it)));
     }
   }
 
 
 
-  //! Add a new state vector - returns reference to the added StateVector.
-  //! Same as above, except that it identifies using int/enum instead of string.
-
-  template <class T>
-    StateVector<T> & add(int const identifier,
-                         Jali::Entity_kind const on_what, T* data) {
-  
-    return add(BaseStateVector::int_to_string(identifier), on_what, data);
-  };
-
-
-
-  //! Add a new state vector to the state manager based on data from
-  //! the input state vector. Meta data is copied from one vector to
-  //! another and A DEEP COPY IS MADE of the input vector data. The
-  //! need for a deep copy is why we cannot just assign in_vector to
-  //! vector copy even if they are on the same domain
+  /*! 
+    @brief Add state vector using an integer identifier
+    @tparam T            Data type
+    @tparam DomainType   Type of domain data is defined on (Mesh, MeshTile)
+    @param identifier    Integer identifier for vector
+    @param domain        Shared pointer to the domain
+    @param on_what       What kind of entity data is defined on (CELL, NODE, etc.)
+    @param parallel_type What type of parallel entity data is defined on (OWNED, GHOST, etc.)
+    @param data          Raw pointer to data array
+
+    Add state vector - returns reference to the added StateVector.
+    The data is copied from the input memory location into an
+    internal buffer.
+  */
+
+  template <class T, class DomainType>
+  StateVector<T, DomainType>& add(int const identifier,
+                                  std::shared_ptr<DomainType> domain,
+                                  Entity_kind const on_what,
+                                  Parallel_type const parallel_type,
+                                  T* data) {
+
+    return add(BaseStateVector::int_to_string(identifier), domain, on_what,
+               parallel_type, data);
+  }
+
+
+  /*!
+    @brief Add state vectory by copying an input vector
+
+    Add a new state vector to the state manager based on data from
+    the input state vector. Meta data is copied from one vector to
+    another and A DEEP COPY IS MADE of the input vector data. The
+    need for a deep copy is why we cannot just assign in_vector to
+    vector copy even if they are on the same domain
+  */
 
   template <class T, class DomainType>
   StateVector<T, DomainType>&
@@ -422,10 +615,19 @@
 
       // a search of the state vectors by name and kind of entity turned up
       // empty, so add the vector to the list
+
       if (mymesh_.get() != &(in_vec.mesh())) {
+
+        // IT HAS BEEN SUGGESTED THAT THIS IS A BAD IDEA TO DO UNDER
+        // THE THE HOOD SINCE SOMEONE MIGHT DO IT INADVERTENTLY AND
+        // NOT KNOW BUT SINCE WE HAVE TO RETURN A REFERENCE WHAT WILL
+        // WE RETURN?  WE CANNOT THROW AN EXCEPTION EITHER (SINCE GPUs
+        // DON'T HANDLE THOSE)
 
         // the input vector is defined on a different mesh? copy the
         // vector data onto a vector defined on mesh and then add
+
+        std::cerr << "Copying data from one mesh to another???\n";
 
         vector_copy =
             std::make_shared<StateVector<T, DomainType>>(in_vec.name(),
@@ -442,16 +644,15 @@
       // indexes for this entity type, to allow iteration over state
       // vectors on this entity type with a permutation iterator
 
+      int nvec = state_vectors_.size();
       int ikind = static_cast<int>(on_what);
-      entity_indexes_[ikind].emplace_back(state_vectors_.size()-1);
+      entity_indexes_[ikind].emplace_back(nvec-1);
       names_.emplace_back(in_vec.name());
 
       // emplace back may cause reallocation of the vector so the iterator
       // may not be valid. Use [] operator to get reference to vector
 
-      int nvec = state_vectors_.size();
-      return
-          (*(std::static_pointer_cast<StateVector<T, DomainType>>(state_vectors_[nvec-1])));
+      return (*(std::static_pointer_cast<StateVector<T, DomainType>>(state_vectors_[nvec-1])));
     } else {
       // found a state vector by same name
       std::cerr << "Attempted to add duplicate state vector. Ignoring\n" <<
@@ -461,31 +662,27 @@
   }
 
 
-  //! \brief Import field data from mesh
-  //! Initialize state vectors in the statemanager from mesh field data
-
+  /// @brief Import field data from mesh
   void init_from_mesh();
 
 
-  //! \brief Export field data to mesh
-  //! Export data from state vectors to mesh fields
-
+  /// @brief Export field data to mesh
   void export_to_mesh();
 
 
  private:
 
-  //! Constant pointer to the mesh associated with this state
+  // Constant pointer to the mesh associated with this state
   const std::shared_ptr<Mesh> mymesh_;
 
-  //! All the state vectors
+  // All the state vectors
   std::vector<std::shared_ptr<BaseStateVector>> state_vectors_;
 
-  //! Stores which indices of state_vectors_ correspond to data stored
-  //! on each entity kind
+  // Stores which indices of state_vectors_ correspond to data stored
+  // on each entity kind
   std::vector<int> entity_indexes_[NUM_ENTITY_KINDS];
 
-  //! Names of the state vectors
+  // Names of the state vectors
   std::vector<std::string> names_;
 
 };
