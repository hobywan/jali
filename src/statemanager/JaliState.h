--- conflicted
+++ resolved
@@ -1,46 +1,7 @@
-/*
-Copyright (c) 2017, Los Alamos National Security, LLC
-All rights reserved.
-
-Copyright 2017. Los Alamos National Security, LLC. This software was
-produced under U.S. Government contract DE-AC52-06NA25396 for Los
-Alamos National Laboratory (LANL), which is operated by Los Alamos
-National Security, LLC for the U.S. Department of Energy. The
-U.S. Government has rights to use, reproduce, and distribute this
-software.  NEITHER THE GOVERNMENT NOR LOS ALAMOS NATIONAL SECURITY,
-LLC MAKES ANY WARRANTY, EXPRESS OR IMPLIED, OR ASSUMES ANY LIABILITY
-FOR THE USE OF THIS SOFTWARE.  If software is modified to produce
-derivative works, such modified software should be clearly marked, so
-as not to confuse it with the version available from LANL.
- 
-Additionally, redistribution and use in source and binary forms, with
-or without modification, are permitted provided that the following
-conditions are met:
-
-1.  Redistributions of source code must retain the above copyright
-notice, this list of conditions and the following disclaimer.
-2.  Redistributions in binary form must reproduce the above copyright
-notice, this list of conditions and the following disclaimer in the
-documentation and/or other materials provided with the distribution.
-3.  Neither the name of Los Alamos National Security, LLC, Los Alamos
-National Laboratory, LANL, the U.S. Government, nor the names of its
-contributors may be used to endorse or promote products derived from
-this software without specific prior written permission.
- 
-THIS SOFTWARE IS PROVIDED BY LOS ALAMOS NATIONAL SECURITY, LLC AND
-CONTRIBUTORS "AS IS" AND ANY EXPRESS OR IMPLIED WARRANTIES, INCLUDING,
-BUT NOT LIMITED TO, THE IMPLIED WARRANTIES OF MERCHANTABILITY AND
-FITNESS FOR A PARTICULAR PURPOSE ARE DISCLAIMED. IN NO EVENT SHALL LOS
-ALAMOS NATIONAL SECURITY, LLC OR CONTRIBUTORS BE LIABLE FOR ANY
-DIRECT, INDIRECT, INCIDENTAL, SPECIAL, EXEMPLARY, OR CONSEQUENTIAL
-DAMAGES (INCLUDING, BUT NOT LIMITED TO, PROCUREMENT OF SUBSTITUTE
-GOODS OR SERVICES; LOSS OF USE, DATA, OR PROFITS; OR BUSINESS
-INTERRUPTION) HOWEVER CAUSED AND ON ANY THEORY OF LIABILITY, WHETHER
-IN CONTRACT, STRICT LIABILITY, OR TORT (INCLUDING NEGLIGENCE OR
-OTHERWISE) ARISING IN ANY WAY OUT OF THE USE OF THIS SOFTWARE, EVEN IF
-ADVISED OF THE POSSIBILITY OF SUCH DAMAGE.
-*/
-
+/*---------------------------------------------------------------------------~*
+ * Copyright (c) 2015 Los Alamos National Security, LLC
+ * All rights reserved.
+ *---------------------------------------------------------------------------~*/
 
 #ifndef JALI_STATE_H_
 #define JALI_STATE_H_
@@ -89,10 +50,6 @@
     // See StackOverflow.com https://stackoverflow.com/questions/8147027/how-do-i-call-stdmake-shared-on-a-class-with-only-protected-or-private-const
     //
     // or search for "shared_ptr from protected or private constructor"
-<<<<<<< HEAD
-
-=======
->>>>>>> 4348da93
   }
 
 
@@ -116,11 +73,7 @@
 
   int num_materials() const {
     int nsets = material_cellsets_.size();
-<<<<<<< HEAD
-    return nsets ? nsets : 1;
-=======
     return nsets;
->>>>>>> 4348da93
   }
 
   /// Name of the i'th material
@@ -131,11 +84,7 @@
   }
 
   /// material index by name (-1 if not found)
-<<<<<<< HEAD
-  
-=======
-
->>>>>>> 4348da93
+
   int material_index_by_name(std::string const& name) const {
     int nsets = material_cellsets_.size();
     for (int m = 0; m < nsets; m++)
@@ -148,20 +97,11 @@
   //
   // if there is only one material in the problem, return a
   // nullptr. This means the code should work with the entire mesh
-<<<<<<< HEAD
- 
-=======
-
->>>>>>> 4348da93
+
   std::shared_ptr<MeshSet> material_set(int m) const {
     return material_cellsets_[m];
   }
 
-<<<<<<< HEAD
-  /// Get the cells in the i'th material. If there is only one material
-  /// in the mesh, then return an empty vector
-  
-=======
 
   /// Get the number of cells in the material
 
@@ -175,17 +115,10 @@
   /// Get the cells in the m'th material. If no materials have been defined
   /// return reference to a dummy vector thats empty
 
->>>>>>> 4348da93
   std::vector<int> const& material_cells(int m) const {
     int nsets = material_cellsets_.size();
     if (nsets && m < nsets)
       return material_cellsets_[m]->entities();
-<<<<<<< HEAD
-  }
-
-  /// Get the mesh cell set associated with material with given name
-  
-=======
     else
       return dummy_cellset_->entities();
   }
@@ -207,7 +140,6 @@
 
   /// Get the mesh cell set associated with material with given name
 
->>>>>>> 4348da93
   std::shared_ptr<MeshSet> material_set_by_name(std::string const& name) const {
     int nsets = material_cellsets_.size();
     for (int m = 0; m < nsets; m++)
@@ -244,15 +176,9 @@
   /// Add cells to a material
 
   void add_cells_to_material(int m, std::vector<int> const& cells);
-<<<<<<< HEAD
-  
+
   /// Remove cells from a material (EXPENSIVE - NOT IMPLEMENTED)
-  
-=======
-
-  /// Remove cells from a material (EXPENSIVE - NOT IMPLEMENTED)
-
->>>>>>> 4348da93
+
   void rem_cells_from_material(int m, std::vector<int> const& cells);
 
   //! Typedefs for iterators for going through all the state vectors
@@ -345,18 +271,9 @@
 
 
 
-<<<<<<< HEAD
-
-  /*! 
-    @brief Find iterator to state vector by name
-    @tparam T          Data type
-    @tparam DomainType Type of domain data is defined on (Mesh, MeshTile)
-    @param vectype     Enum type of state vector (UNIVAL or MULTIVAL)
-=======
   /*!
     @brief Find iterator to state vector by name (does not distinguish based
     on data type of vector, UNIVAL or MULTIVAL or what domain its defined on)
->>>>>>> 4348da93
     @param name        String identifier for vector
     @param kind        What kind of entity data is defined on (CELL, NODE, etc.)
     @param type        What type of entity data is defined on (PARALLEL_OWNED, PARALLEL_GHOST, BOUNDARY_GHOST, ALL etc.)
@@ -374,59 +291,30 @@
     any domain (mesh, meshset or meshtile)
   */
 
-<<<<<<< HEAD
-  template<class T, class DomainType,
-           StateVector_type vectype = StateVector_type::UNIVAL>
   iterator find(std::string name,
-                std::shared_ptr<DomainType> domain,
                 Entity_kind kind = Entity_kind::ANY_KIND,
                 Entity_type type = Entity_type::ALL) {
 
-    if (vectype == StateVector_type::UNIVAL)
-      return find<T, DomainType, StateVector>(name, domain, kind, type);
-    else if (vectype == StateVector_type::MULTIVAL)
-      return find<T, DomainType, MMStateVector>(name, domain, kind, type);
-  }
-
-
-  /*! 
-    @brief Find iterator to state vector by integer identifier
-    @tparam T          Data type
-    @tparam DomainType Type of domain data is defined on (Mesh, MeshTile)
-    @param vectype     Enum type of state vector (UNIVAL or MULTIVAL)
-    @param name        String identifier for vector
-    @param domain      Shared pointer to the domain
-    @param kind        What kind of entity data is defined on (CELL, NODE, etc.)
-    @param type        What type of entity data is defined on (PARALLEL_OWNED, PARALLEL_GHOST, etc.)
-
-    Find iterator to state vector by NAME and what kind of entity and
-    what type of entity it is defined on.  The type of entity
-    (parameter kind) may be specified as ANY_KIND if caller does
-    not care if the vector is on a particular entity type or knows
-    that there is only one vector by this name defined on a specific
-    entity kind. The function returns an iterator to a state vector in
-    the state manager if found; otherwise, it returns State::end()
-  */
-
-  template <class T, class DomainType,
-            StateVector_type vectype = StateVector_type::UNIVAL>
-  iterator find(int identifier,
-                std::shared_ptr<DomainType> domain,
-                Jali::Entity_kind kind = Entity_kind::ANY_KIND,
-                Entity_type type = Entity_type::ALL) {
-    std::string idstr = BaseStateVector::int_to_string(identifier);
-    return find<T, DomainType, vectype>(idstr, domain, kind, type);
-  }
-
-
-
-  /*! 
-    @brief Find iterator to state vector by name
-    @tparam T          Data type
-    @tparam DomainType Type of domain data is defined on (Mesh, MeshTile)
-    @tparam StateVecType  State vector class (StateVector or MMStateVector)
-    @param name        String identifier for vector
-    @param domain      Shared pointer to the domain
+    iterator it = state_vectors_.begin();
+    while (it != state_vectors_.end()) {
+      std::shared_ptr<StateVectorBase> bv = *it;
+      if (bv->name() == name &&
+          ((kind == Entity_kind::ANY_KIND) || (bv->entity_kind() == kind)) &&
+          ((type == Entity_type::ALL) || (bv->entity_type() == type)))
+        break;
+      else
+        ++it;
+    }
+
+    return it;
+  }
+
+
+  /*!  
+    @brief Find const iterator to state vector by name (does not
+    distinguish based on data type of vector, UNIVAL or MULTIVAL or
+    what domain its defined on)
+    @param name        String identifier for vector
     @param kind        What kind of entity data is defined on (CELL, NODE, etc.)
     @param type        What type of entity data is defined on (PARALLEL_OWNED, PARALLEL_GHOST, BOUNDARY_GHOST, ALL etc.)
 
@@ -437,31 +325,18 @@
     that there is only one vector by this name defined on a specific
     entity kind. The function returns an iterator to a state vector in
     the state manager if found; otherwise, it returns State::end()
-  */
-
-  template<class T, class DomainType,
-           template<class /* T */, class /* DomainType */> class StateVecType>
-  iterator find(std::string name,
-                std::shared_ptr<DomainType> domain,
-=======
-  iterator find(std::string name,
->>>>>>> 4348da93
-                Entity_kind kind = Entity_kind::ANY_KIND,
-                Entity_type type = Entity_type::ALL) {
-
-    iterator it = state_vectors_.begin();
-    while (it != state_vectors_.end()) {
-<<<<<<< HEAD
-      std::shared_ptr<StateVecType<T, DomainType>> sv =
-          std::dynamic_pointer_cast<StateVecType<T, DomainType>>(*it);
-
-      // Check if we were able to cast the shared_ptr to BaseVector to
-      // StateVecType and all the other characteristics match
-      if (sv && (sv->name() == name) &&
-          (sv->domain() == domain) &&
-          ((kind == Entity_kind::ANY_KIND) || (sv->entity_kind() == kind)) &&
-          ((type == Entity_type::ALL) || (sv->entity_type() == type)))
-=======
+
+    This is the coarsest form of find - it will scoop a vector of any
+    type (UNIVAL or MULTIVAL) containing any data type and defined on
+    any domain (mesh, meshset or meshtile)
+  */
+
+  const_iterator find(std::string name,
+                      Entity_kind kind = Entity_kind::ANY_KIND,
+                      Entity_type type = Entity_type::ALL) const {
+
+    const_iterator it = state_vectors_.cbegin();
+    while (it != state_vectors_.cend()) {
       std::shared_ptr<StateVectorBase> bv = *it;
       if (bv->name() == name &&
           ((kind == Entity_kind::ANY_KIND) || (bv->entity_kind() == kind)) &&
@@ -475,59 +350,6 @@
   }
 
 
-  /*!  
-    @brief Find const iterator to state vector by name (does not
-    distinguish based on data type of vector, UNIVAL or MULTIVAL or
-    what domain its defined on)
-    @param name        String identifier for vector
-    @param kind        What kind of entity data is defined on (CELL, NODE, etc.)
-    @param type        What type of entity data is defined on (PARALLEL_OWNED, PARALLEL_GHOST, BOUNDARY_GHOST, ALL etc.)
-
-    Find iterator to state vector by NAME and what kind of entity and
-    what type of parallel entity it is defined on.  The type of entity
-    (parameter kind) may be specified as ANY_KIND if caller does
-    not care if the vector is on a particular entity type or knows
-    that there is only one vector by this name defined on a specific
-    entity kind. The function returns an iterator to a state vector in
-    the state manager if found; otherwise, it returns State::end()
-
-    This is the coarsest form of find - it will scoop a vector of any
-    type (UNIVAL or MULTIVAL) containing any data type and defined on
-    any domain (mesh, meshset or meshtile)
-  */
-
-  const_iterator find(std::string name,
-                      Entity_kind kind = Entity_kind::ANY_KIND,
-                      Entity_type type = Entity_type::ALL) const {
-
-    const_iterator it = state_vectors_.cbegin();
-    while (it != state_vectors_.cend()) {
-      std::shared_ptr<StateVectorBase> bv = *it;
-      if (bv->name() == name &&
-          ((kind == Entity_kind::ANY_KIND) || (bv->entity_kind() == kind)) &&
-          ((type == Entity_type::ALL) || (bv->entity_type() == type)))
->>>>>>> 4348da93
-        break;
-      else
-        ++it;
-    }
-<<<<<<< HEAD
-      
-=======
-
->>>>>>> 4348da93
-    return it;
-  }
-
-
-<<<<<<< HEAD
-  /*! 
-    @brief Find iterator to state vector by name
-    @tparam T          Data type
-    @tparam DomainType Type of domain data is defined on (Mesh, MeshTile)
-    @tparam StateVecType  State vector class (StateVector or MMStateVector)
-    @param identifier  Integer identifier for vector
-=======
   /*!
     @brief Find iterator to state vector on a given domain (regardless of vector type or data type)
     @tparam DomainType Type of domain data is defined on (Mesh, MeshTile)
@@ -752,7 +574,6 @@
     @tparam DomainType Type of domain data is defined on (Mesh, MeshTile)
     @param vectype     Enum type of state vector (UNIVAL or MULTIVAL)
     @param name        String identifier for vector
->>>>>>> 4348da93
     @param domain      Shared pointer to the domain
     @param kind        What kind of entity data is defined on (CELL, NODE, etc.)
     @param type        What type of entity data is defined on (PARALLEL_OWNED, PARALLEL_GHOST, BOUNDARY_GHOST, ALL etc.)
@@ -767,15 +588,6 @@
   */
 
   template<class T, class DomainType,
-<<<<<<< HEAD
-           template<class /* T */, class /* DomainType */> class StateVecType>
-  iterator find(int identifier,
-                std::shared_ptr<DomainType> domain,
-                Entity_kind kind = Entity_kind::ANY_KIND,
-                Entity_type type = Entity_type::ALL) {
-    std::string idstr = BaseStateVector::int_to_string(identifier);
-    return find<T, DomainType, StateVecType>(idstr, domain, kind, type);
-=======
            StateVector_type vectype = StateVector_type::UNIVAL>
   iterator find(std::string name,
                 std::shared_ptr<DomainType> domain,
@@ -786,7 +598,6 @@
       return find<T, DomainType, UniStateVector>(name, domain, kind, type);
     else if (vectype == StateVector_type::MULTIVAL)
       return find<T, DomainType, MultiStateVector>(name, domain, kind, type);
->>>>>>> 4348da93
   }
 
 
@@ -800,10 +611,6 @@
     @param kind        What kind of entity data is defined on (CELL, NODE, etc.)
     @param type        What type of entity data is defined on (PARALLEL_OWNED, PARALLEL_GHOST, BOUNDARY_GHOST, ALL etc.)
 
-<<<<<<< HEAD
-  /*! 
-    @brief Find iterator to state vector by integer identifier (const version)
-=======
     Find iterator to state vector by NAME and what kind of entity and
     what type of parallel entity it is defined on.  The type of entity
     (parameter kind) may be specified as ANY_KIND if caller does
@@ -831,7 +638,6 @@
 
   /*!
     @brief Find iterator to state vector to data type T by name
->>>>>>> 4348da93
     @tparam T          Data type
     @tparam DomainType Type of domain data is defined on (Mesh, MeshTile)
     @tparam StateVecType  State vector class (UniStateVector or MultiStateVector)
@@ -849,19 +655,6 @@
     the state manager if found; otherwise, it returns State::end()
   */
 
-<<<<<<< HEAD
-  template <class T, class DomainType,
-            StateVector_type vectype = StateVector_type::UNIVAL>
-  const_iterator find(std::string name,
-                      std::shared_ptr<DomainType> domain,
-                      Entity_kind kind = Entity_kind::ANY_KIND,
-                      Entity_type type = Entity_type::ALL) const {
-
-    if (vectype == StateVector_type::UNIVAL)
-      return find<T, DomainType, StateVector>(name, domain, kind, type);
-    else if (vectype == StateVector_type::MULTIVAL)
-      return find<T, DomainType, MMStateVector>(name, domain, kind, type);
-=======
   template<class T, class DomainType,
            template<class /* T */, class /* DomainType */> class StateVecType>
   iterator find(std::string name,
@@ -885,7 +678,6 @@
     }
 
     return it;
->>>>>>> 4348da93
   }
 
 
@@ -909,23 +701,12 @@
     the state manager if found; otherwise, it returns State::end()
   */
 
-<<<<<<< HEAD
-  template <class T, class DomainType, StateVector_type vectype>
-  const_iterator find(int identifier,
-                      std::shared_ptr<DomainType> domain,
-                      Entity_kind kind = Entity_kind::ANY_KIND,
-                      Entity_type type = Entity_type::ALL) const {
-    std::string idstr = BaseStateVector::int_to_string(identifier);
-    return find<T, DomainType, vectype>(idstr, domain, kind, type);
-  }
-=======
   template<class T, class DomainType,
            template<class /* T */, class /* DomainType */> class StateVecType>
   const_iterator find(std::string name,
                       std::shared_ptr<DomainType> domain,
                       Entity_kind kind = Entity_kind::ANY_KIND,
                       Entity_type type = Entity_type::ALL) const {
->>>>>>> 4348da93
 
     const_iterator it = state_vectors_.cbegin();
     while (it != state_vectors_.cend()) {
@@ -945,51 +726,6 @@
     return it;
   }
 
-  /*! 
-    @brief Find a const iterator to state vector by name
-    @tparam T          Data type
-    @tparam DomainType Type of domain data is defined on (Mesh, MeshTile)
-    @tparam StateVecType  State vector class (StateVector or MMStateVector)
-    @param name        String identifier for vector
-    @param domain      Shared pointer to the domain
-    @param kind        What kind of entity data is defined on (CELL, NODE, etc.)
-    @param type        What type of entity data is defined on (PARALLEL_OWNED, PARALLEL_GHOST, BOUNDARY_GHOST, ALL etc.)
-
-    Find iterator to state vector by NAME and what kind of entity and
-    what type of parallel entity it is defined on.  The type of entity
-    (parameter kind) may be specified as ANY_KIND if caller does
-    not care if the vector is on a particular entity type or knows
-    that there is only one vector by this name defined on a specific
-    entity kind. The function returns an iterator to a state vector in
-    the state manager if found; otherwise, it returns State::end()
-  */
-
-  template<class T, class DomainType,
-           template<class /* T */, class /* DomainType */> class StateVecType>
-  const_iterator find(std::string name,
-                      std::shared_ptr<DomainType> domain,
-                      Entity_kind kind = Entity_kind::ANY_KIND,
-                      Entity_type type = Entity_type::ALL) const {
-    
-    const_iterator it = state_vectors_.begin();
-    while (it != state_vectors_.end()) {
-      std::shared_ptr<StateVecType<T, DomainType>> sv =
-          std::dynamic_pointer_cast<StateVecType<T, DomainType>>(*it);
-
-      // Check if we were able to cast the shared_ptr to BaseVector to
-      // StateVecType and all the other characteristics match
-      if (sv && !sv.expired() && (sv->name() == name) &&
-          (sv->domain() == domain) &&
-          ((kind == Entity_kind::ANY_KIND) || (sv->entity_kind() == kind)) &&
-          ((type == Entity_type::ALL) || (sv->entity_type() == type)))
-        break;
-      else
-        ++it;
-    }
-      
-    return it;
-  }
-
 
 
   /*!
@@ -997,11 +733,7 @@
     is defined on
     @tparam T          Data type
     @tparam DomainType Type of domain data is defined on (Mesh, MeshTile)
-<<<<<<< HEAD
-    @tparam StateVecType  State vector class (StateVector or MMStateVector)
-=======
     @tparam StateVecType  State vector class (UniStateVector or MultiStateVector)
->>>>>>> 4348da93
     @param name        String identifier for vector
     @param domain      Shared pointer to the domain
     @param kind        What kind of entity data is defined on (CELL, NODE, etc.)
@@ -1018,11 +750,7 @@
     this is a copy into *vector, its an inexpensive shallow copy of
     the meta data only
   */
-<<<<<<< HEAD
-  
-=======
-
->>>>>>> 4348da93
+
   template <class T, class DomainType,
             template<class /* T */, class /* DomainType */> class StateVecType>
   bool get(std::string name,
@@ -1030,11 +758,7 @@
            Entity_kind kind,
            Entity_type type,
            StateVecType<T, DomainType> *vector) {
-<<<<<<< HEAD
-    
-=======
-
->>>>>>> 4348da93
+
     iterator it = find<T, DomainType, StateVecType>(name, domain, kind, type);
     if (it != state_vectors_.end()) {
       *vector = *(std::dynamic_pointer_cast<StateVecType<T, DomainType>>(*it));
@@ -1050,43 +774,13 @@
     type it is defined on
     @tparam T          Data type
     @tparam DomainType Type of domain data is defined on (Mesh, MeshTile)
-<<<<<<< HEAD
-    @tparam StateVecType  State vector class (StateVector or MMStateVector)
-    @param identifier  Integer identifier for vector
-=======
     @tparam StateVecType  State vector class (UniStateVector or MultiStateVector)
     @param name        String identifier for vector
->>>>>>> 4348da93
     @param domain      Shared pointer to the domain
     @param kind        What kind of entity data is defined on (CELL, NODE, etc.)
     @param type        What type of entity data is defined on (PARALLEL_OWNED, PARALLEL_GHOST, etc.)
     @param vector      Pointer to the state vector
 
-<<<<<<< HEAD
-    Get a statevector with the given integer identifier and particular
-    entity kind and type of entity it is defined on. The function
-    returns true if such a vector was found; false otherwise. The
-    caller must know the type of elements in the state vector, int,
-    double, std::array<double, 3> or whatever else. The calling
-    routine must declare the state vector as "T vector" where T is
-    StateVector<int> or StateVector<double> or
-    StateVector<some_other_type>. Even though this is a copy into
-    *vector, its an inexpensive shallow copy of the meta data only
-    */
-  
-  template <class T, class DomainType,
-            template <class /* T */, class /* DomainType */> class StateVecType>
-  bool get(int identifier,
-           std::shared_ptr<DomainType> domain,
-           Entity_kind kind,
-           Entity_type type,
-           StateVecType<T, DomainType> *vector) {
-
-    std::string idstr = BaseStateVector::int_to_string(identifier);
-    iterator it = find<T, DomainType, StateVecType>(idstr, domain, kind, type);
-    if (it != state_vectors_.end()) {
-      *vector = *(std::dynamic_pointer_cast<StateVecType<T, DomainType>>(*it));
-=======
     Get a statevector with the given name, particular entity kind and
     type of entity it is defined on. The function returns true if such
     a vector was found; false otherwise. The caller must know the type
@@ -1109,7 +803,6 @@
     const_iterator it = find<T, DomainType, StateVecType>(name, domain, kind, type);
     if (it != state_vectors_.cend()) {
       *vector = *(std::dynamic_pointer_cast<StateVecType<T, DomainType> const>(*it));
->>>>>>> 4348da93
       return true;
     } else {
       return false;
@@ -1122,9 +815,6 @@
     type of entity it is on)
     @tparam T           Data type
     @tparam DomainType  Type of domain data is defined on (Mesh, MeshTile)
-<<<<<<< HEAD
-    @tparam StateVecType  State vector class (StateVector or MMStateVector)
-=======
     @tparam StateVecType  State vector class (UniStateVector or MultiStateVector)
     @param name         String identifier for vector
     @param vector       Pointer to the state vector
@@ -1157,7 +847,6 @@
     @tparam T           Data type
     @tparam DomainType  Type of domain data is defined on (Mesh, MeshTile)
     @tparam StateVecType  State vector class (UniStateVector or MultiStateVector)
->>>>>>> 4348da93
     @param name         String identifier for vector
     @param vector       Pointer to the state vector
 
@@ -1171,17 +860,6 @@
     though this is a copy into *vector, its an inexpensive shallow
     copy of the meta data only
   */
-<<<<<<< HEAD
-
-  template <class T, class DomainType,
-            template <class /* T */, class /* DomainType */> class StateVecType>
-  bool get(std::string name,
-           StateVecType<T, DomainType> *vector_ptr) {
-    return get(name, mymesh_, Entity_kind::ANY_KIND, Entity_type::ALL,
-               vector_ptr);
-  }
-  
-=======
 
   template <class T, class DomainType,
             template <class /* T */, class /* DomainType */> class StateVecType>
@@ -1191,7 +869,6 @@
                vector);
   }
 
->>>>>>> 4348da93
 
 
 
@@ -1201,11 +878,7 @@
     and type of entity it is defined on
     @tparam T            Data type
     @tparam DomainType   Type of domain data is defined on (Mesh, MeshTile)
-<<<<<<< HEAD
-    @tparam StateVecType  State vector class (StateVector or MMStateVector)
-=======
     @tparam StateVecType  State vector class (UniStateVector or MultiStateVector)
->>>>>>> 4348da93
     @param name          String identifier for vector
     @param domain        Shared pointer to the domain
     @param kind          What kind of entity data is defined on (CELL, NODE, etc.)
@@ -1231,27 +904,7 @@
            Entity_type type,
            std::shared_ptr<StateVecType<T, DomainType>> *vector_ptr) {
 
-<<<<<<< HEAD
-    NOT SURE THAT THERE IS ANY UTILITY IN RETURNING A SHARED POINTER
-    HERE - THE DATA IS ALREADY STORED AS A SHARED POINTER, SO THERE IS
-    NO RISK OF DELETING THE DATA WHEN AT LEAST ONE COPY OF THE STATE
-    VECTOR POINTS TO THE DATA. THE STATE VECTOR ITSELF IS EASIER TO
-    DEAL WITH DIRECTLY INSTEAD OF THROUGH A SHARED POINTER
-  */
-
-  template <class T, class DomainType,
-            template <class /* T */, class /* DomainType */> class StateVecType>
-  bool get(std::string name,
-           std::shared_ptr<DomainType> domain,
-           Entity_kind kind,
-           Entity_type type,
-           std::shared_ptr<StateVecType<T, DomainType>> *vector_ptr) {
-    
-    iterator it = find<T, StateVecType<T, DomainType>>(name, domain, kind,
-                                                       type);
-=======
     iterator it = find<T, DomainType, StateVecType>(name, domain, kind, type);
->>>>>>> 4348da93
     if (it != state_vectors_.end()) {
       *vector_ptr = std::dynamic_pointer_cast<StateVecType<T, DomainType>>(*it);
       return true;
@@ -1267,13 +920,8 @@
     and type of entity it is defined on
     @tparam T            Data type
     @tparam DomainType   Type of domain data is defined on (Mesh, MeshTile)
-<<<<<<< HEAD
-    @tparam StateVecType  State vector class (StateVector or MMStateVector)
-    @param identifier    Integer identifier for vector
-=======
     @tparam StateVecType  State vector class (UniStateVector or MultiStateVector)
     @param name          String identifier for vector
->>>>>>> 4348da93
     @param domain        Shared pointer to the domain
     @param kind          What kind of entity data is defined on (CELL, NODE, etc.)
     @param type          What type of entity data is defined on (PARALLEL_OWNED, PARALLEL_GHOST, etc.)
@@ -1290,25 +938,6 @@
     *vector, its an inexpensive shallow copy of the meta data only
   */
 
-<<<<<<< HEAD
-    NOT SURE THAT THERE IS ANY UTILITY IN RETURNING A SHARED POINTER
-    HERE - THE DATA IS ALREADY STORED AS A SHARED POINTER, SO THERE IS
-    NO RISK OF DELETING THE DATA WHEN AT LEAST ONE COPY OF THE STATE
-    VECTOR POINTS TO THE DATA. THE STATE VECTOR ITSELF IS EASIER TO
-    DEAL WITH DIRECTLY INSTEAD OF THROUGH A SHARED POINTER
-  */
-
-  template <class T, class DomainType,
-            template <class /* T */, class /* DomainType */> class StateVecType>
-  bool get(int identifier,
-           std::shared_ptr<DomainType> domain,
-           Entity_kind kind,
-           Entity_type type,
-           std::shared_ptr<StateVecType<T, DomainType>> *vector_ptr) {
-    
-    return get(BaseStateVector::int_to_string(identifier), domain,
-               kind, type, vector_ptr);
-=======
   template <class T, class DomainType,
             template <class /* T */, class /* DomainType */> class StateVecType>
   bool get(std::string name,
@@ -1324,7 +953,6 @@
     } else {
       return false;
     }
->>>>>>> 4348da93
   }
 
 
@@ -1334,11 +962,7 @@
     domain it is defined on (regardless of entity type it is on)
     @tparam T           Data type
     @tparam DomainType  Type of domain data is defined on (Mesh, MeshTile)
-<<<<<<< HEAD
-    @tparam StateVecType  State vector class (StateVector or MMStateVector)
-=======
     @tparam StateVecType  State vector class (UniStateVector or MultiStateVector)
->>>>>>> 4348da93
     @param name         String identifier for vector
     @param domain       Shared pointer to the domain
     @param vector_ptr   Shared pointer to the state vector
@@ -1359,22 +983,13 @@
     VECTOR POINTS TO THE DATA. THE STATE VECTOR ITSELF IS EASIER TO
     DEAL WITH DIRECTLY INSTEAD OF THROUGH A SHARED POINTER
   */
-<<<<<<< HEAD
-=======
 
   template <class T, class DomainType,
             template <class /* T */, class /* DomainType */> class StateVecType>
   bool get(std::string name,
            std::shared_ptr<DomainType> domain,
            std::shared_ptr<StateVecType<T, DomainType>> *vector_ptr) {
->>>>>>> 4348da93
-
-  template <class T, class DomainType,
-            template <class /* T */, class /* DomainType */> class StateVecType>
-  bool get(std::string name,
-           std::shared_ptr<DomainType> domain,
-           std::shared_ptr<StateVecType<T, DomainType>> *vector_ptr) {
-    
+
     return get(name, domain, Entity_kind::ANY_KIND, Entity_type::ALL,
                vector_ptr);
   }
@@ -1387,13 +1002,8 @@
     the domain it is defined on (regardless of entity type it is on)
     @tparam T           Data type
     @tparam DomainType  Type of domain data is defined on (Mesh, MeshTile)
-<<<<<<< HEAD
-    @tparam StateVecType  State vector class (StateVector or MMStateVector)
-    @param identifier   Integer identifier for vector
-=======
     @tparam StateVecType  State vector class (UniStateVector or MultiStateVector)
     @param name         String identifier for vector
->>>>>>> 4348da93
     @param domain       Shared pointer to the domain
     @param vector_ptr   Shared pointer to the state vector
 
@@ -1413,16 +1023,6 @@
     VECTOR POINTS TO THE DATA. THE STATE VECTOR ITSELF IS EASIER TO
     DEAL WITH DIRECTLY INSTEAD OF THROUGH A SHARED POINTER
   */
-<<<<<<< HEAD
-
-  template <class T, class DomainType,
-            template <class /* T */, class /* DomainType */> class StateVecType>
-  bool get(int identifier,
-           std::shared_ptr<DomainType> domain,
-           std::shared_ptr<StateVecType<T, DomainType>> *vector_ptr) {
-    
-    return get(BaseStateVector::int_to_string(identifier), domain, vector_ptr);
-=======
 
   template <class T, class DomainType,
             template <class /* T */, class /* DomainType */> class StateVecType>
@@ -1432,23 +1032,24 @@
 
     return get(name, domain, Entity_kind::ANY_KIND, Entity_type::ALL,
                vector_ptr);
->>>>>>> 4348da93
-  }
-  
-
-  /*! 
+  }
+
+
+
+
+  /*!
     @brief Add an uninitialized state vector using a string identifier
     @tparam T          Data type
     @tparam DomainType Type of domain data is defined on (Mesh, MeshTile)
-    @tparam StateVecType  State vector class (StateVector or MMStateVector)
+    @tparam StateVecType  State vector class (UniStateVector or MultiStateVector)
     @param name        String identifier for vector
     @param domain      Shared pointer to the domain
     @param kind        What kind of entity data is defined on (CELL, NODE, etc.)
     @param type        What type of entity data is defined on (PARALLEL_OWNED, PARALLEL_GHOST, etc.)
     @param data        Raw pointer to data array (optional)
 
-    Add state vector - returns reference to the added StateVector or
-    MMStateVector.
+    Add state vector - returns reference to the added UniStateVector or
+    MultiStateVector.
 
   */
 
@@ -1458,13 +1059,13 @@
                                    std::shared_ptr<DomainType> domain,
                                    Entity_kind kind,
                                    Entity_type type) {
-    
+
     iterator it = find<T, DomainType, StateVecType>(name, domain, kind, type);
     if (it == end()) {
       // a search of the state vectors by name and kind of entity turned up
       // empty, so add the vector to the list; if not, warn about duplicate
       // state data
-      
+
       // add the index of this vector in state_vectors_ to the vector of
       // indexes for this entity type, to allow iteration over state
       // vectors on this entity type with a permutation iterator
@@ -1491,224 +1092,6 @@
 
 
 
-
-  /*! 
-    @brief Add an uninitialized state vector using an integer identifier
-    @tparam T            Data type
-    @tparam DomainType   Type of domain data is defined on (Mesh, MeshTile)
-    @tparam StateVecType State vector class (StateVector or MMStateVector)
-    @param identifier    Integer identifier for vector
-    @param domain        Shared pointer to the domain
-    @param kind          What kind of entity data is defined on (CELL, NODE, etc.)
-    @param type          What type of entity data is defined on (PARALLEL_OWNED, PARALLEL_GHOST, etc.)
-
-    Add state vector - returns reference to the added StateVector.
-  */
-
-  template <class T, class DomainType,
-            template<class /* T */, class /* DomainType */> class StateVecType>
-    StateVecType<T, DomainType>& add(int identifier,
-                                     std::shared_ptr<DomainType> domain,
-                                     Entity_kind kind,
-                                     Entity_type type) {
-    std::string idstr = BaseStateVector::int_to_string(identifier);
-    return add<T, DomainType, StateVecType>(idstr, domain, kind, type);
-  }
-
-
-
-
-<<<<<<< HEAD
-
-  /*! 
-    @brief Add a single valued state vector (class StateVector) using a string identifier and optional array data
-=======
-  /*!
-    @brief Add an uninitialized state vector using a string identifier
->>>>>>> 4348da93
-    @tparam T          Data type
-    @tparam DomainType Type of domain data is defined on (Mesh, MeshTile)
-    @tparam StateVecType  State vector class (UniStateVector or MultiStateVector)
-    @param name        String identifier for vector
-    @param domain      Shared pointer to the domain
-    @param kind        What kind of entity data is defined on (CELL, NODE, etc.)
-    @param type        What type of entity data is defined on (PARALLEL_OWNED, PARALLEL_GHOST, etc.)
-    @param data        Raw pointer to data array
-
-<<<<<<< HEAD
-    Add state vector - returns reference to the added StateVector.
-    The data is copied from the input memory location into an
-    internal buffer.
-  */
-
-  template <class T, class DomainType>
-  StateVector<T, DomainType>& add(std::string name,
-                                  std::shared_ptr<DomainType> domain,
-                                  Entity_kind kind,
-                                  Entity_type type,
-                                  T const * const data) {
-    
-    iterator it = find<T, DomainType, StateVector>(name, domain, kind, type);
-=======
-    Add state vector - returns reference to the added UniStateVector or
-    MultiStateVector.
-
-  */
-
-  template <class T, class DomainType,
-            template<class /* T */, class /* DomainType */> class StateVecType>
-  StateVecType<T, DomainType>& add(std::string name,
-                                   std::shared_ptr<DomainType> domain,
-                                   Entity_kind kind,
-                                   Entity_type type) {
-
-    iterator it = find<T, DomainType, StateVecType>(name, domain, kind, type);
->>>>>>> 4348da93
-    if (it == end()) {
-      // a search of the state vectors by name and kind of entity turned up
-      // empty, so add the vector to the list; if not, warn about duplicate
-      // state data
-<<<<<<< HEAD
-      
-      // add the index of this vector in state_vectors_ to the vector of
-      // indexes for this entity type, to allow iteration over state
-      // vectors on this entity type with a permutation iterator
-
-      int ikind = static_cast<int>(kind);
-      entity_indexes_[ikind].emplace_back(state_vectors_.size()-1);
-      names_.emplace_back(name);
-
-      auto vector =
-          std::make_shared<StateVector<T, DomainType>>(name, domain,
-                                                       shared_from_this(),
-                                                       kind, type,
-                                                       data);
-      state_vectors_.emplace_back(vector);
-      return (*vector);
-    } else {  // found a state vector by same name
-      std::cerr << "Attempted to add duplicate state vector. Ignoring\n";
-      return (*(std::dynamic_pointer_cast<StateVector<T, DomainType>>(*it)));
-    }
-  }
-
-=======
->>>>>>> 4348da93
-
-
-  /*! 
-    @brief Add state vector using an integer identifier and optional array data
-    @tparam T            Data type
-    @tparam DomainType   Type of domain data is defined on (Mesh, MeshTile)
-    @param identifier    Integer identifier for vector
-    @param domain        Shared pointer to the domain
-    @param kind          What kind of entity data is defined on (CELL, NODE, etc.)
-    @param type          What type of entity data is defined on (PARALLEL_OWNED, PARALLEL_GHOST, etc.)
-    @param data          Raw pointer to data array
-
-    Add state vector - returns reference to the added StateVector.
-    The data is copied from the input memory location into an
-    internal buffer.
-
-    If you invoke this without the last argument, you have to tell it
-    what the type of the argument T is
-  */
-
-  template <class T, class DomainType>
-  StateVector<T, DomainType>& add(int identifier,
-                                  std::shared_ptr<DomainType> domain,
-                                  Entity_kind kind,
-                                  Entity_type type,
-                                  T const * const data) {
-
-    std::string idstr = BaseStateVector::int_to_string(identifier);
-    return add<T, DomainType>(idstr, domain, kind, type, data);
-  }
-
-
-
-
-  /*! 
-    @brief Add a multi-valued state vector (class MMStateVector) using a string identifier and 2D array data
-    @tparam T          Data type
-    @tparam DomainType Type of domain data is defined on (Mesh, MeshTile)
-    @param name        String identifier for vector
-    @param domain      Shared pointer to the domain
-    @param kind        What kind of entity data is defined on (CELL, NODE, etc.)
-    @param type        What type of entity data is defined on (PARALLEL_OWNED, PARALLEL_GHOST, etc.)
-    @param data        Raw pointer to data array
-
-    Add state vector - returns reference to the added MMStateVector.
-    The data is copied from the input memory location into an
-    internal buffer.
-  */
-
-  template <class T, class DomainType>
-  MMStateVector<T, DomainType>& add(std::string name,
-                                    std::shared_ptr<DomainType> domain,
-                                    Entity_kind kind,
-                                    Entity_type type,
-                                    Data_layout  layout,
-                                    T const ** const data) {
-    
-    iterator it = find<T, DomainType, MMStateVector>(name, domain, kind, type);
-    if (it == end()) {
-      // a search of the state vectors by name and kind of entity turned up
-      // empty, so add the vector to the list; if not, warn about duplicate
-      // state data
-      
-      // add the index of this vector in state_vectors_ to the vector of
-      // indexes for this entity type, to allow iteration over state
-      // vectors on this entity type with a permutation iterator
-
-      int ikind = static_cast<int>(kind);
-      entity_indexes_[ikind].emplace_back(state_vectors_.size()-1);
-      names_.emplace_back(name);
-
-      auto vector =
-<<<<<<< HEAD
-          std::make_shared<MMStateVector<T, DomainType>>(name, domain,
-                                                         shared_from_this(),
-                                                         kind, type, layout,
-                                                         data);
-      state_vectors_.emplace_back(vector);
-      return (*vector);
-    } else {  // found a state vector by same name
-      std::cerr << "Attempted to add duplicate state vector. Ignoring\n";
-      return (*(std::dynamic_pointer_cast<MMStateVector<T, DomainType>>(*it)));
-    }
-  }
-
-
-
-  /*! 
-    @brief Add multi-valued state vector using an integer identifier and 2D array data
-    @tparam T            Data type
-    @tparam DomainType   Type of domain data is defined on (Mesh, MeshTile)
-    @param identifier    Integer identifier for vector
-    @param domain        Shared pointer to the domain
-    @param kind          What kind of entity data is defined on (CELL, NODE, etc.)
-    @param type          What type of entity data is defined on (PARALLEL_OWNED, PARALLEL_GHOST, etc.)
-    @param data          Raw pointer to data array
-
-    Add state vector - returns reference to the added StateVector.
-=======
-          std::make_shared<StateVecType<T, DomainType>>(name, domain,
-                                                        shared_from_this(),
-                                                        kind, type);
-      state_vectors_.emplace_back(vector);
-      return (*vector);
-    } else {
-      // found a state vector by same name
-      std::cerr <<
-          "Attempted to add duplicate state vector. Ignoring\n" << std::endl;
-      return
-          (*(std::dynamic_pointer_cast<StateVecType<T, DomainType>>(*it)));
-    }
-  }
-
-
-
-
   /*!
     @brief Add a single valued state vector (class UniStateVector) using a string identifier and optional array data
     @tparam T          Data type
@@ -1720,24 +1103,11 @@
     @param data        Raw pointer to data array
 
     Add state vector - returns reference to the added UniStateVector.
->>>>>>> 4348da93
     The data is copied from the input memory location into an
     internal buffer.
   */
 
   template <class T, class DomainType>
-<<<<<<< HEAD
-  StateVector<T, DomainType>& add(int identifier,
-                                  std::shared_ptr<DomainType> domain,
-                                  Entity_kind kind,
-                                  Entity_type type,
-                                  Data_layout  layout,
-                                  T const ** const data) {
-
-    std::string idstr = BaseStateVector::int_to_string(identifier);
-    return add<StateVector<T, DomainType>>(idstr, domain, kind, type, layout,
-                                           data);
-=======
   UniStateVector<T, DomainType>& add(std::string name,
                                   std::shared_ptr<DomainType> domain,
                                   Entity_kind kind,
@@ -1822,7 +1192,6 @@
       std::cerr << "Attempted to add duplicate state vector. Ignoring\n";
       return (*(std::dynamic_pointer_cast<MultiStateVector<T, DomainType>>(*it)));
     }
->>>>>>> 4348da93
   }
 
 
@@ -1877,21 +1246,12 @@
 
   template <class T, class DomainType,
             template<class /* T */, class /* DomainType */> class StateVecType>
-<<<<<<< HEAD
-  typename 
-  std::enable_if<(!std::is_pointer<T>::value && !std::is_array<T>::value),
-                 StateVecType<T, DomainType>&>::type
-  add(std::string name, std::shared_ptr<DomainType> domain, Entity_kind kind,
-      Entity_type type, T const& data) {
-    
-=======
   typename
   std::enable_if<(!std::is_pointer<T>::value && !std::is_array<T>::value),
       StateVecType<T, DomainType>>::type &
       add(std::string name, std::shared_ptr<DomainType> domain,
           Entity_kind kind, Entity_type type, T const& data) {
 
->>>>>>> 4348da93
     iterator it = find<T, DomainType, StateVecType>(name, domain, kind, type);
     if (it == end()) {
       // a search of the state vectors by name and kind of entity turned up
@@ -1926,59 +1286,6 @@
 
 
 
-<<<<<<< HEAD
-  /*! 
-    @brief Add state vector using an integer identifier and a single value
-    @tparam T            Data type
-    @tparam DomainType   Type of domain data is defined on (Mesh, MeshTile)
-    @param identifier    Integer identifier for vector
-    @param domain        Shared pointer to the domain
-    @param kind          What kind of entity data is defined on (CELL, NODE, etc.)
-    @param type          What type of entity data is defined on (PARALLEL_OWNED, PARALLEL_GHOST, etc.)
-    @param data          Value of all elements
-
-    Add state vector - returns reference to the added StateVector.
-    The data is copied from the input memory location into an
-    internal buffer.
-
-    ************************** NOTE *******************************
-    This version of the overloaded operator is being DISABLED for
-    pointer and array types (via the line 'typename
-    std::enable_if....type') because complex template deduction rules
-    are making the compiler invoke the reference version, when we call
-    it with a non-const pointer.
-    
-    So, if we call
-
-    double data[10];
-    std::vector<double>& myvec = mystate.add(......, data)
-
-    it thinks the template argument is "double *" instead of "double"
-
-    See, stackoverflow.com Q&A
-
-    http://stackoverflow.com/questions/13665574/template-argument-deduction-and-pointers-to-constants
-
-    The alternate approach to avoid this mess is to make the pointer
-    version of the routine take a non-const pointer.
-
-  */
-
-  template <class T, class DomainType,
-            template<class /* T */, class /* DomainType */> class StateVecType>
-  typename 
-  std::enable_if<(!std::is_pointer<T>::value && !std::is_array<T>::value),
-                 StateVecType<T, DomainType>&>::type
-  add(int identifier, std::shared_ptr<DomainType> domain, Entity_kind kind,
-      Entity_type type, T const& data) {
-
-    std::string idstr = BaseStateVector::int_to_string(identifier);
-    return add<T, DomainType, StateVecType>(idstr, domain, kind, type, data);
-  }
-
-
-=======
->>>>>>> 4348da93
   /*!
     @brief Add state vectory by copying an input vector
 
@@ -2068,10 +1375,6 @@
   //  the add functions to send a shared_ptr to state vector
   //  constructors in which case State cannot be created on the stack,
   //  only on the heap
-<<<<<<< HEAD
-  
-  explicit State(std::shared_ptr<Jali::Mesh> mesh) : mymesh_(mesh) {}
-=======
 
   explicit State(std::shared_ptr<Jali::Mesh> mesh) : mymesh_(mesh) {
     Entity_ID_List dummy_owned_cells, dummy_ghost_cells;
@@ -2080,7 +1383,6 @@
                                                dummy_owned_cells,
                                                dummy_ghost_cells, false);
   }
->>>>>>> 4348da93
 
 
  private:
@@ -2093,8 +1395,6 @@
   // mesh
   std::vector<std::shared_ptr<MeshSet>> material_cellsets_;
 
-<<<<<<< HEAD
-=======
   // One dummy material set (to return when no materials are defined)
   std::shared_ptr<MeshSet> dummy_cellset_;
 
@@ -2105,7 +1405,6 @@
   // Lists of materials in cells
   std::vector<std::vector<int>> cell_materials_;
 
->>>>>>> 4348da93
   // All the state vectors
   std::vector<std::shared_ptr<StateVectorBase>> state_vectors_;
 
