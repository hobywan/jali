--- conflicted
+++ resolved
@@ -5,11 +5,6 @@
 
 #ifndef JALI_STATE_VECTOR_H_
 #define JALI_STATE_VECTOR_H_
-
-/*!
-  @class StateVector jali_state_vector.h
-  @brief StateVector stores state data for entities in a mesh, mesh tile or mesh subset
-*/
 
 #include <iostream>
 #include <iterator>
@@ -46,9 +41,11 @@
 
   //! Constructor using int/enum as identifier instead of string
 
-  BaseStateVector(int const identifier, Entity_kind const on_what,
-                  const std::shared_ptr<Mesh> mesh) :
-      myname_(int_to_string(identifier)), on_what_(on_what), mymesh_(mesh) {}
+  BaseStateVector(int const identifier,
+                  Entity_kind const on_what,
+                  Parallel_type const parallel_type) :
+      myname_(int_to_string(identifier)), on_what_(on_what),
+      parallel_type_(parallel_type) {}
 
   //! Destructor
 
@@ -61,18 +58,14 @@
   virtual int size() const = 0;
   virtual const std::type_info& get_type() = 0;
 
-<<<<<<< HEAD
-  /// Name of BaseStateVector
-=======
-  //! Convert enum to string for identifying state vectors. Uses ~ 
+  //! Convert enum to string for identifying state vectors. Uses ~
   //! (which should be forbidden in user-defined names) to avoid
   //! potential collisions with string names if both are used.
   static std::string int_to_string(int const identifier) {
-    return ("~" + std::to_string(static_cast<long long>(identifier))); 
+    return ("~" + std::to_string(static_cast<int64_t>(identifier)));
   }
 
   //! Query Metadata
->>>>>>> ea534525
 
   std::string name() const { return myname_; }
 
@@ -91,11 +84,18 @@
 };
 
 
-//! Templated class for state vectors with specific types.
-//! Provides some limited functionality of a std::vector while adding
-//! some additional meta-data like the mesh associated with this data.
-//!  @param on_what  Data corresponds to what type of entity in the Domain
-//!  @tparam DomainType  Mesh, Mesh Tile or Mesh Subset (coming soon)
+
+
+
+/*!
+  @class StateVector jali_state_vector.h
+  @brief StateVector stores state data for entities in a mesh, mesh tile or mesh subset
+
+  Templated class for state vectors with specific types.
+  Provides some limited functionality of a std::vector while adding
+  some additional meta-data like the mesh associated with this data.
+  @tparam DomainType  Mesh, Mesh Tile or Mesh Subset (coming soon)
+*/
 
 template <class T, class DomainType = Mesh>
 class StateVector : public BaseStateVector {
@@ -106,36 +106,40 @@
                                   Entity_kind::UNKNOWN_KIND,
                                   Parallel_type::PTYPE_UNKNOWN) {}
 
-  //! Meaningful constructor with data
+  /*!
+    @brief Meaningful constructor with data and a string identifier
+    @param name  String identifier of vector
+    @param on_what  Data corresponds to what type of entity in the Domain
+    @param parallel_type Whether data lives on OWNED, GHOST or ALL entities
+  */
   
   StateVector(std::string const name, std::shared_ptr<DomainType> domain,
               Entity_kind const on_what, Parallel_type const parallel_type,
               T const * const data) :
       BaseStateVector(name, on_what, parallel_type), mydomain_(domain) {
 
-    int num = mydomain_->num_entities(on_what_, parallel_type_);
+    int num = mydomain_->num_entities(on_what, parallel_type);
     mydata_ = std::make_shared<std::vector<T>>(data, data+num);
   }
 
-<<<<<<< HEAD
+  /*!
+    @brief Meaningful constructor with data and a integer identifier
+    @param name  String identifier of vector
+    @param on_what  Data corresponds to what type of entity in the Domain
+    @param parallel_type Whether data lives on OWNED, GHOST or ALL entities
+  */
+  
+  StateVector(int const identifier, std::shared_ptr<DomainType> domain,
+              Entity_kind const on_what, Parallel_type const parallel_type,
+              T const * const data) :
+      BaseStateVector(identifier, on_what, parallel_type), mydomain_(domain) {
+
+    int num = mydomain_->num_entities(on_what, parallel_type);
+    mydata_ = std::make_shared<std::vector<T>>(data, data+num);
+  }
+
   /*! 
     @brief Copy constructor - DEEP COPY OF DATA
-=======
-  //! Constructor with int/enum as identifier instead of string
-  
-  StateVector(int const identifier, Entity_kind const on_what,
-              const std::shared_ptr<Mesh> mesh, T* data) :
-      BaseStateVector(identifier, on_what, mesh) {
-
-    int num = mesh->num_entities(on_what, ALL);
-    mydata_ = std::shared_ptr<std::vector<T>>(new std::vector<T>);
-    mydata_->resize(num);
-    std::copy(data, data+num, mydata_->begin());
-
-  }
-
-  //! Copy constructor - DEEP COPY OF DATA
->>>>>>> ea534525
 
     Copy constructor creates a new vector and copies the meta data of
     the StateVector over. Additionally, it copies all of the vector
