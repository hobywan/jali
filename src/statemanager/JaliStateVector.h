--- conflicted
+++ resolved
@@ -1,46 +1,7 @@
-/*
-Copyright (c) 2017, Los Alamos National Security, LLC
-All rights reserved.
-
-Copyright 2017. Los Alamos National Security, LLC. This software was
-produced under U.S. Government contract DE-AC52-06NA25396 for Los
-Alamos National Laboratory (LANL), which is operated by Los Alamos
-National Security, LLC for the U.S. Department of Energy. The
-U.S. Government has rights to use, reproduce, and distribute this
-software.  NEITHER THE GOVERNMENT NOR LOS ALAMOS NATIONAL SECURITY,
-LLC MAKES ANY WARRANTY, EXPRESS OR IMPLIED, OR ASSUMES ANY LIABILITY
-FOR THE USE OF THIS SOFTWARE.  If software is modified to produce
-derivative works, such modified software should be clearly marked, so
-as not to confuse it with the version available from LANL.
- 
-Additionally, redistribution and use in source and binary forms, with
-or without modification, are permitted provided that the following
-conditions are met:
-
-1.  Redistributions of source code must retain the above copyright
-notice, this list of conditions and the following disclaimer.
-2.  Redistributions in binary form must reproduce the above copyright
-notice, this list of conditions and the following disclaimer in the
-documentation and/or other materials provided with the distribution.
-3.  Neither the name of Los Alamos National Security, LLC, Los Alamos
-National Laboratory, LANL, the U.S. Government, nor the names of its
-contributors may be used to endorse or promote products derived from
-this software without specific prior written permission.
- 
-THIS SOFTWARE IS PROVIDED BY LOS ALAMOS NATIONAL SECURITY, LLC AND
-CONTRIBUTORS "AS IS" AND ANY EXPRESS OR IMPLIED WARRANTIES, INCLUDING,
-BUT NOT LIMITED TO, THE IMPLIED WARRANTIES OF MERCHANTABILITY AND
-FITNESS FOR A PARTICULAR PURPOSE ARE DISCLAIMED. IN NO EVENT SHALL LOS
-ALAMOS NATIONAL SECURITY, LLC OR CONTRIBUTORS BE LIABLE FOR ANY
-DIRECT, INDIRECT, INCIDENTAL, SPECIAL, EXEMPLARY, OR CONSEQUENTIAL
-DAMAGES (INCLUDING, BUT NOT LIMITED TO, PROCUREMENT OF SUBSTITUTE
-GOODS OR SERVICES; LOSS OF USE, DATA, OR PROFITS; OR BUSINESS
-INTERRUPTION) HOWEVER CAUSED AND ON ANY THEORY OF LIABILITY, WHETHER
-IN CONTRACT, STRICT LIABILITY, OR TORT (INCLUDING NEGLIGENCE OR
-OTHERWISE) ARISING IN ANY WAY OUT OF THE USE OF THIS SOFTWARE, EVEN IF
-ADVISED OF THE POSSIBILITY OF SUCH DAMAGE.
-*/
-
+/*---------------------------------------------------------------------------~*
+ * Copyright (c) 2015 Los Alamos National Security, LLC
+ * All rights reserved.
+ *---------------------------------------------------------------------------~*/
 
 #ifndef JALI_STATE_VECTOR_H_
 #define JALI_STATE_VECTOR_H_
@@ -69,13 +30,8 @@
                                                  int matindex);
 
 /*!
-<<<<<<< HEAD
-  @class BaseStateVector jali_state_vector.h
-  @brief BaseStateVector provides a base class for state vectors on meshes, mesh tiles or mesh subsets
-=======
   @class StateVectorBase jali_state_vector.h
   @brief StateVectorBase provides a base class for state vectors on meshes, mesh tiles or mesh subsets
->>>>>>> 4348da93
 
   A StateVector class inherits from this class and is templated on
   specific types of data. The DomainType class has to be of type mesh
@@ -95,33 +51,12 @@
     @param type   Type of entities it is defined on (PARALLEL_OWNED, etc.)
   */
   
-<<<<<<< HEAD
-  explicit BaseStateVector(std::string name,
-=======
   explicit StateVectorBase(std::string name,
->>>>>>> 4348da93
                            std::shared_ptr<State> state,
                            Entity_kind kind,
                            Entity_type type) :
       mystate_(state), myname_(name), entity_kind_(kind), entity_type_(type) {}
 
-<<<<<<< HEAD
-  /*!
-    @brief Constructor with an integer identifier
-    @param identiifier   Integer identifier for StateVector
-    @param state  The state manager holding this vector (can be nullptr)
-    @param kind   Kind of entities it is defined on (CELL, NODE, etc.)
-    @param type   Type of entities it is defined on (PARALLEL_OWNED, etc.)
-  */
-  
-  BaseStateVector(int identifier,
-                  std::shared_ptr<State> state,
-                  Entity_kind kind,
-                  Entity_type type) :
-      mystate_(state), myname_(int_to_string(identifier)), entity_kind_(kind),
-      entity_type_(type) {}
-=======
->>>>>>> 4348da93
 
   //! Destructor
 
@@ -129,23 +64,9 @@
 
   //! Virtual methods
 
-<<<<<<< HEAD
-  virtual std::ostream & print(std::ostream & os) const = 0;
-  virtual void* get_raw_data() = 0;
-  virtual int size() const = 0;
-  virtual const std::type_info& get_data_type() = 0;
-  virtual StateVector_type get_type() = 0;
-
-  //! Convert enum to string for identifying state vectors. Uses ~
-  //! (which should be forbidden in user-defined names) to avoid
-  //! potential collisions with string names if both are used.
-  static std::string int_to_string(int identifier) {
-    return ("~" + std::to_string(static_cast<long long>(identifier)));
-=======
   virtual std::ostream & print(std::ostream & os) const {
     os << "Print not implemented for data type of StateVector\n";
     return os;
->>>>>>> 4348da93
   }
   virtual size_t size() const = 0;
 
@@ -169,20 +90,6 @@
   std::string myname_;
   Entity_kind entity_kind_;
   Entity_type entity_type_;
-<<<<<<< HEAD
-
-  // Circular dependency between state vectors and state manager.
-  // JaliState, the state manager, will contain a bunch of shared
-  // pointers to BaseVectors. But some types of derived state vectors
-  // like MMStateVectors need to know which JaliState object they
-  // belong to so that they inquire about the number of materials, the
-  // size and membership of material sets, etc. So keep a weak_ptr to
-  // JaliState
-
-  std::weak_ptr<State> mystate_;
-};
-=======
->>>>>>> 4348da93
 
   // Circular dependency between state vectors and state manager.
   // JaliState, the state manager, will contain a bunch of shared
@@ -201,39 +108,6 @@
 /*!
   @class UniStateVectorBase jali_state_vector.h
 
-<<<<<<< HEAD
-  Templated class for state vectors with specific types.
-  Provides some limited functionality of a std::vector while adding
-  some additional meta-data like the mesh associated with this data.
-  @tparam DomainType  Mesh, Mesh Tile or Mesh Subset
-*/
-  
-template <class T, class DomainType = Mesh>
-class StateVector;
-//! Send StateVector to output stream
-template <class T, class DomainType>
-std::ostream & operator<<(std::ostream & os,
-                          StateVector<T, DomainType> const & sv) {
-  return sv.print(os);
-}
-
-//! Send a std::array to output stream
-template <class T, std::size_t N>
-std::ostream & operator<<(std::ostream & os, const std::array<T, N>& arr) {
-  std::copy(arr.cbegin(), arr.cend(), std::ostream_iterator<T>(os, " "));
-  return os;
-}
-
-template <class T, class DomainType>
-class StateVector : public BaseStateVector {
- public:
-
-  //! Default constructor
-  StateVector() : BaseStateVector("UninitializedVector",
-                                  nullptr,
-                                  Entity_kind::UNKNOWN_KIND,
-                                  Entity_type::TYPE_UNKNOWN) {}
-=======
   @brief UniStateVectorBase   Base vector for univalued state vector
   defined on entities in a mesh, mesh tile or mesh subset. This vector
   stores only metadata and not the actual data so that some general
@@ -251,7 +125,6 @@
                                          Entity_kind::UNKNOWN_KIND,
                                          Entity_type::TYPE_UNKNOWN),
                          mydomain_(nullptr)  {}
->>>>>>> 4348da93
 
   /*!
     @brief Meaningful constructor with data and a string identifier
@@ -261,22 +134,12 @@
     @param type            What type of entity data lives on (PARALLEL_OWNED, PARALLEL_GHOST, etc)
   */
   
-<<<<<<< HEAD
-  StateVector(std::string name,
-              std::shared_ptr<DomainType> domain,
-              std::shared_ptr<State> state,
-              Entity_kind kind,
-              Entity_type type,
-              T const * const data = nullptr) :
-      BaseStateVector(name, state, kind, type), mydomain_(domain) {
-=======
   UniStateVectorBase(std::string name,
                      std::shared_ptr<DomainType> domain,
                      std::shared_ptr<State> state,
                      Entity_kind kind,
                      Entity_type type) :
       StateVectorBase(name, state, kind, type), mydomain_(domain) {}
->>>>>>> 4348da93
 
 
   /*! 
@@ -370,13 +233,8 @@
 
   
   /*!
-<<<<<<< HEAD
-    @brief Meaningful constructor with data and a integer identifier
-    @param name            String identifier of vector
-=======
     @brief Constructor with array data
     @param name            Name of vector
->>>>>>> 4348da93
     @param state           State manager holding the vector (can be nullptr)
     @param kind            What kind of entity in the Domain does data live on
     @param type            What type of entity data lives on (PARALLEL_OWNED, PARALLEL_GHOST, etc)
@@ -385,21 +243,13 @@
     Since data is optional, this can be used to create an uninitialized vector
   */
   
-<<<<<<< HEAD
-  StateVector(int identifier,
-=======
   UniStateVector(std::string name,
->>>>>>> 4348da93
               std::shared_ptr<DomainType> domain,
               std::shared_ptr<State> state,
               Entity_kind kind,
               Entity_type type,
               T const * const data = nullptr) :
-<<<<<<< HEAD
-      BaseStateVector(identifier, state, kind, type), mydomain_(domain) {
-=======
       UniStateVectorBase<DomainType>(name, domain, state, kind, type) {
->>>>>>> 4348da93
 
     int num = domain->num_entities(kind, type);
     if (data == nullptr)
@@ -408,54 +258,16 @@
       mydata_ = std::make_shared<std::vector<T>>(data, data+num);
   }
 
-<<<<<<< HEAD
-  /*!
-    @brief Meaningful constructor with uniform initializer and a string identifier
-    @param name            String identifier of vector
+
+  /*!
+    @brief Meaningful constructor with uniform initializer
+    @param name            Name of vector
     @param state           State manager holding the vector (can be nullptr)
     @param kind            What kind of entity in the Domain does data live on
     @param type            What type of entity data lives on (PARALLEL_OWNED, PARALLEL_GHOST, etc)
     @param initval         Value to which all elements should be initialized to 
   */
   
-  StateVector(std::string name,
-              std::shared_ptr<DomainType> domain,
-              std::shared_ptr<State> state,
-              Entity_kind kind,
-              Entity_type type,
-              T initval) :
-      BaseStateVector(name, state, kind, type), mydomain_(domain) {
-
-    int num = mydomain_->num_entities(kind, type);
-    mydata_ = std::make_shared<std::vector<T>>(num, initval);
-  }
-
-  /*!
-    @brief Meaningful constructor with data and a integer identifier
-    @param name            String identifier of vector
-=======
-
-  /*!
-    @brief Meaningful constructor with uniform initializer
-    @param name            Name of vector
->>>>>>> 4348da93
-    @param state           State manager holding the vector (can be nullptr)
-    @param kind            What kind of entity in the Domain does data live on
-    @param type            What type of entity data lives on (PARALLEL_OWNED, PARALLEL_GHOST, etc)
-    @param initval         Value to which all elements should be initialized to 
-  */
-  
-<<<<<<< HEAD
-  StateVector(int identifier,
-              std::shared_ptr<DomainType> domain,
-              std::shared_ptr<State> state,
-              Entity_kind kind,
-              Entity_type type,
-              T initval) :
-      BaseStateVector(identifier, state, kind, type), mydomain_(domain) {
-    
-    int num = mydomain_->num_entities(kind, type);
-=======
   UniStateVector(std::string name,
                  std::shared_ptr<DomainType> domain,
                  std::shared_ptr<State> state,
@@ -465,7 +277,6 @@
       UniStateVectorBase<DomainType>(name, domain, state, kind, type) {
 
     int num = domain->num_entities(kind, type);
->>>>>>> 4348da93
     mydata_ = std::make_shared<std::vector<T>>(num, initval);
   }
 
@@ -479,16 +290,6 @@
     vector's data has no effect on the other.
 
     Since mystate_ is a weak_ptr, we have to lock it to get a shared_ptr
-<<<<<<< HEAD
-    to send to the BaseStateVector constructor
-  */
-
-  StateVector(StateVector const & in_vector) :
-      BaseStateVector(in_vector.myname_, in_vector.mystate_.lock(),
-                      in_vector.entity_kind_, in_vector.entity_type_),
-      mydomain_(in_vector.mydomain_) {
-    
-=======
     to send to the UniStateVectorBase constructor
   */
 
@@ -499,7 +300,6 @@
                                      in_vector.entity_kind_,
                                      in_vector.entity_type_) {
 
->>>>>>> 4348da93
     mydata_ = std::make_shared<std::vector<T>>((in_vector.mydata_)->begin(),
                                                (in_vector.mydata_)->end());
   }
@@ -512,21 +312,12 @@
     data will result in modification of the other's data as well
   */
 
-<<<<<<< HEAD
-  StateVector & operator=(StateVector const & in_vector) {
-    BaseStateVector::myname_ = in_vector.myname_;
-    BaseStateVector::mystate_ = in_vector.mystate_;
-    BaseStateVector::entity_kind_ = in_vector.entity_kind_;
-    BaseStateVector::entity_type_ = in_vector.entity_type_;
-    mydomain_ = in_vector.mydomain_;
-=======
   UniStateVector & operator=(UniStateVector const & in_vector) {
     StateVectorBase::myname_ = in_vector.myname_;
     StateVectorBase::mystate_ = in_vector.mystate_;
     StateVectorBase::entity_kind_ = in_vector.entity_kind_;
     StateVectorBase::entity_type_ = in_vector.entity_type_;
     UniStateVectorBase<DomainType>::mydomain_ = in_vector.mydomain_;
->>>>>>> 4348da93
     mydata_ = in_vector.mydata_;  // shared_ptr counter will increment
   }
 
@@ -538,12 +329,6 @@
 
   T *get_raw_data() { return &((*mydata_)[0]); }
 
-  // Get the type of state vector
-
-  StateVector_type get_type() {
-    return StateVector_type::UNIVAL;
-  }
-
   /// Get the raw data
 
   T const *get_raw_data() const { return &((*mydata_)[0]); }
@@ -554,11 +339,7 @@
 
   /// Type of data
 
-<<<<<<< HEAD
-  const std::type_info& get_data_type() {
-=======
   const std::type_info& data_type() {
->>>>>>> 4348da93
     const std::type_info& ti = typeid(T);
     return ti;
   }
@@ -599,25 +380,9 @@
     return os;
   }
 
-<<<<<<< HEAD
- protected:  // Why is this protected and not private?
-  std::shared_ptr<DomainType> mydomain_;
-  std::shared_ptr<std::vector<T>> mydata_;
-
- private:
-  const Mesh & get_mesh_of_domain(std::shared_ptr<MeshTile> meshtile) const {
-     return meshtile->mesh();
-  }
-  Mesh & get_mesh_of_domain(std::shared_ptr<Mesh> mesh) const {
-    return *mesh;
-  }
-};
-
-=======
  private:
   std::shared_ptr<std::vector<T>> mydata_;
 };  // UniStateVector
->>>>>>> 4348da93
 
 //! Send UniStateVector to output stream
 
@@ -637,32 +402,6 @@
 
 
 
-<<<<<<< HEAD
-/*!
-  @class MMStateVector jali_state_vector.h
-  @brief MMStateVector stores multi-material or multi-phase state data for
-  entities in a mesh or a mesh tile
-
-  Templated class for multi-material/multi-phase state vectors, i.e.,
-  a single entity like a cell might contain multiple values of the
-  particular state. Allows data to be accessed using a (entityID,
-  materialID) operator. MMStateVectors can be associated with a mesh
-  or a mesh tile but as far as we can see, it does not make sense to
-  associate it with a meshset.
-  t
-  @tparam DomainType  Mesh or Mesh Tile 
-*/
-
-template <class T, class DomainType = Mesh>
-class MMStateVector : public BaseStateVector {
-  // Clearly we cannot have a MMStateVector comprised of StateVectors
-  // defined on MeshSets to itself be defined on MeshSets!
-  // Valid types for DomainType are Mesh and MeshTile
-
-  // DOES NOT COMPILE
-  //  static_assert(typeid(DomainType) != typeid(MeshSet),
-  //                "MMStateVector cannot be defined on MeshSets");
-=======
 ///////////////////////////////////////////////////////////////////////////////
 
 
@@ -685,50 +424,11 @@
   // Cannot compile
   //  static_assert(DomainType != MeshSet,
   //    "MultiStateVector cannot be defined on MeshSets");
->>>>>>> 4348da93
 
 
  public:
 
   //! Default constructor
-<<<<<<< HEAD
-  MMStateVector() : BaseStateVector("UninitializedVector", nullptr,
-                                    Entity_kind::UNKNOWN_KIND,
-                                    Entity_type::TYPE_UNKNOWN) {}
-
-  /*!
-    @brief Meaningful constructor with data and a string identifier
-    @param name            String identifier of vector
-    @param state           State manager holding the vector (CANNOT BE nullptr)
-    @param kind            What kind of entity in the Domain does data live on
-    @param type            What type of entity data lives on (PARALLEL_OWNED, PARALLEL_GHOST, etc)
-    @param data            Pointer to array data to be used to initialize vector (optional)
-
-    If provided, data is a 2D rectangular array which is ncells by
-    nmaterials in dimension. However, the state manager will be
-    queried to see which materials are in which cells and only those
-    values will be read.
-  */
-  
-  MMStateVector(std::string name,
-                std::shared_ptr<DomainType> domain,
-                std::shared_ptr<State> state,
-                Entity_kind kind,
-                Entity_type type,
-                Data_layout layout = Jali::Data_layout::MATERIAL_CENTRIC,
-                T const ** const data = nullptr) :
-      BaseStateVector(name, state, kind, type), mydomain_(domain) {
-    assert(state != nullptr);
-    allocate();
-    if (data) assign(layout, data);
-  }
-
-
-
-  /*!
-    @brief Meaningful constructor with data and a string identifier
-    @param identifier      Integer identifier of vector
-=======
   MultiStateVectorBase() : StateVectorBase("UninitializedVector", nullptr,
                                             Entity_kind::UNKNOWN_KIND,
                                             Entity_type::TYPE_UNKNOWN) {}
@@ -888,7 +588,6 @@
     @brief Meaningful constructor with data
     @param name            Name identifier of vector
     @param domain          Domain on which vector is defined
->>>>>>> 4348da93
     @param state           State manager holding the vector (CANNOT BE nullptr)
     @param kind            What kind of entity in the Domain does data live on
     @param type            What type of entity data lives on (PARALLEL_OWNED, PARALLEL_GHOST, etc)
@@ -900,16 +599,6 @@
     values will be read.
   */
   
-<<<<<<< HEAD
-  MMStateVector(int identifier,
-                std::shared_ptr<DomainType> domain,
-                std::shared_ptr<State> state,
-                Entity_kind kind,
-                Entity_type type,
-                Data_layout layout = Jali::Data_layout::MATERIAL_CENTRIC,
-                T const ** const data = nullptr) :
-      BaseStateVector(identifier, state, kind, type), mydomain_(domain) {
-=======
   MultiStateVector(std::string name,
                    std::shared_ptr<DomainType> domain,
                    std::shared_ptr<State> state,
@@ -918,23 +607,16 @@
                    Data_layout layout = Jali::Data_layout::MATERIAL_CENTRIC,
                    T const * const * data = nullptr) :
       MultiStateVectorBase<DomainType>(name, domain, state, kind, type) {
->>>>>>> 4348da93
     assert(state != nullptr);
     allocate();
     if (data) assign(layout, data);
   }
 
-<<<<<<< HEAD
-  /*!
-    @brief Meaningful constructor with uniform initializer and a string identifier
-    @param name            String identifier of vector
-=======
 
   /*!
     @brief Meaningful constructor with uniform initializer
     @param name            String identifier of vector
     @param domain          Domain on which vector is defined 
->>>>>>> 4348da93
     @param state           State manager holding the vector (CANNOT BE nullptr)
     @param kind            What kind of entity in the Domain does data live on
     @param type            What type of entity data lives on (PARALLEL_OWNED, PARALLEL_GHOST, etc)
@@ -947,15 +629,6 @@
     values will be read.
   */
   
-<<<<<<< HEAD
-  MMStateVector(std::string name,
-                std::shared_ptr<DomainType> domain,
-                std::shared_ptr<State> state,
-                Entity_kind kind,
-                Entity_type type,
-                T initval) :
-      BaseStateVector(name, state, kind, type), mydomain_(domain) {
-=======
   MultiStateVector(std::string name,
                    std::shared_ptr<DomainType> domain,
                    std::shared_ptr<State> state,
@@ -963,36 +636,11 @@
                    Entity_type type,
                    T initval) :
       MultiStateVectorBase<DomainType>(name, domain, state, kind, type) {
->>>>>>> 4348da93
     assert(state != nullptr);
     allocate();
     assign(initval);
   }
   
-<<<<<<< HEAD
-
-  /*!
-    @param identifier      Integer identifier of vector
-    @param state           State manager holding the vector (CANNOT BE nullptr)
-    @param kind            What kind of entity in the Domain does data live on
-    @param type            What type of entity data lives on (PARALLEL_OWNED, PARALLEL_GHOST, etc)
-    @param initval         Value to which all elements should be initialized to 
-  */
-  
-  MMStateVector(int identifier,
-                std::shared_ptr<DomainType> domain,
-                std::shared_ptr<State> state,
-                Entity_kind kind,
-                Entity_type type,
-                T initval):
-      BaseStateVector(identifier, state, kind, type), mydomain_(domain) {
-    assert(state != nullptr);
-    allocate();
-    assign(initval);
-  }
-
-=======
->>>>>>> 4348da93
   /*! 
     @brief Copy constructor - DEEP COPY OF DATA
 
@@ -1000,17 +648,6 @@
     the StateVector over. Additionally, it copies all of the vector
     data from the source vector to the new vector.  Modification of one
     vector's data has no effect on the other.
-<<<<<<< HEAD
-  */
-
-  MMStateVector(MMStateVector const & in_vector) :
-      BaseStateVector(in_vector.myname_, in_vector.mystate_,
-                      in_vector.entity_kind_, in_vector.entity_type_),
-      mydomain_(in_vector.mydomain_) {
-    mydata_ =
-     std::make_shared<std::vector<std::vector<T>>>((in_vector.mydata_)->begin(),
-                                                   (in_vector.mydata_)->end());
-=======
 
     Since mystate_ is a weak_ptr, we have to lock it to get a shared_ptr
     to send to the UniStateVectorBase constructor
@@ -1025,7 +662,6 @@
     mydata_ =
     std::make_shared<std::vector<std::vector<T>>>((in_vector.mydata_)->begin(),
                                                   (in_vector.mydata_)->end());
->>>>>>> 4348da93
   }
 
   /*!
@@ -1036,14 +672,6 @@
     data will result in modification of the other's data as well
   */
 
-<<<<<<< HEAD
-  MMStateVector & operator=(MMStateVector const & in_vector) {
-    BaseStateVector::myname_ = in_vector.myname_;
-    BaseStateVector::mystate_ = in_vector.mystate_;
-    BaseStateVector::entity_kind_ = in_vector.entity_kind_;
-    BaseStateVector::entity_type_ = in_vector.entity_type_;
-    mydomain_ = in_vector.mydomain_;
-=======
   MultiStateVector & operator=(MultiStateVector const & in_vector) {
     StateVectorBase::myname_ = in_vector.myname_;
     StateVectorBase::mystate_ = in_vector.mystate_;
@@ -1051,7 +679,6 @@
     StateVectorBase::entity_type_ = in_vector.entity_type_;
     MultiStateVectorBase<DomainType>::mydomain_ = in_vector.mydomain_;
 
->>>>>>> 4348da93
     mydata_ = in_vector.mydata_;  // shared_ptr counter will increment
   }
 
@@ -1061,20 +688,12 @@
   */
 
   void allocate() {
-<<<<<<< HEAD
-    int nummats = state_get_num_materials(mystate_);
-    mydata_ = std::make_shared<std::vector<std::vector<T>>>(nummats);
-    for (int m = 0; m < nummats; m++) {
-      // get entities in the material set 'm'
-      std::shared_ptr<MeshSet> mset = state_get_material_set(mystate_, m);
-=======
     int nummats = state_get_num_materials(StateVectorBase::mystate_);
     mydata_ = std::make_shared<std::vector<std::vector<T>>>(nummats);
     for (int m = 0; m < nummats; m++) {
       // get entities in the material set 'm'
       std::shared_ptr<MeshSet> mset =
           state_get_material_set(StateVectorBase::mystate_, m);
->>>>>>> 4348da93
       int numents = mset->entities().size();
       (*mydata_)[m].resize(numents);
     }
@@ -1091,34 +710,18 @@
     determined based on material sets in the mesh
   */
 
-<<<<<<< HEAD
-  void assign(Data_layout layout, double const **data) {
-    int nummats = state_get_num_materials(mystate_);
-=======
   void assign(Data_layout layout, T const * const * const data) {
     int nummats = state_get_num_materials(StateVectorBase::mystate_);
->>>>>>> 4348da93
     mydata_->resize(nummats);
     
     for (int m = 0; m < nummats; m++) {
       // get entities in the material set 'm'
-<<<<<<< HEAD
-      std::shared_ptr<MeshSet> mset = state_get_material_set(mystate_, m);
-=======
       std::shared_ptr<MeshSet> mset =
           state_get_material_set(StateVectorBase::mystate_, m);
->>>>>>> 4348da93
       
       std::vector<int> const& entities = mset->entities();
       int numents = entities.size();
       (*mydata_)[m].resize(numents);
-<<<<<<< HEAD
-      for (int i = 0; i < numents; i++) {
-        int c = entities[i];   // cell of material set
-        // rectangular to compact storage
-        (*mydata_)[m][i] = (layout == Data_layout::CELL_CENTRIC) ? data[c][m] :
-            data[m][c];
-=======
       if (data) {
         for (int i = 0; i < numents; i++) {
           int c = entities[i];   // cell of material set
@@ -1126,7 +729,6 @@
           (*mydata_)[m][i] =
               (layout == Data_layout::CELL_CENTRIC) ? data[c][m] : data[m][c];
         }
->>>>>>> 4348da93
       }
     }
   }
@@ -1142,23 +744,14 @@
     the mesh
   */
 
-<<<<<<< HEAD
-  void assign(double initval) {
-    int nummats = state_get_num_materials(mystate_);
-=======
   void assign(T initval) {
     int nummats = state_get_num_materials(StateVectorBase::mystate_);
->>>>>>> 4348da93
     mydata_->resize(nummats);
     
     for (int m = 0; m < nummats; m++) {
       // get entities in the material set 'm'
-<<<<<<< HEAD
-      std::shared_ptr<MeshSet> mset = state_get_material_set(mystate_, m);
-=======
       std::shared_ptr<MeshSet> mset =
           state_get_material_set(StateVectorBase::mystate_, m);
->>>>>>> 4348da93
       
       std::vector<int> const& entities = mset->entities();
       int numents = entities.size();
@@ -1172,48 +765,19 @@
 
   /// Destructor
   
-<<<<<<< HEAD
-  ~MMStateVector() {}
-
-  /// Domain on which MMStateVector is defined on (Mesh, MeshTile)
-  
-  std::shared_ptr<DomainType> domain() const { return mydomain_; }
-
-  /// Underlying mesh regardless of what type of domain StateVector is
-  /// defined on. We have to return a reference to the mesh rather
-  /// than a shared pointer because if the DomainType is a MeshTile,
-  /// it only has a mesh reference not a pointer to the mesh
-
-  Mesh & mesh() const { return get_mesh_of_domain(mydomain_); }
-
-  /// Get the type of state vector
-
-  StateVector_type get_type() {
-    return StateVector_type::MULTIVAL;
-  }
+  ~MultiStateVector() {}
 
   /// Get the raw data (NOT USEFUL)
 
-  void* get_raw_data() { return (void*)(&((*mydata_)[0])); }
+  T *get_raw_data() { return &((*mydata_)[0]); }
 
   /// Get the raw data for a material
 
-  void *get_raw_data(int m) { return (void *)(&((*mydata_)[m][0])); }
-=======
-  ~MultiStateVector() {}
-
-  /// Get the raw data (NOT USEFUL)
-
-  T *get_raw_data() { return &((*mydata_)[0]); }
+  T *get_raw_data(int m) { return &((*mydata_)[m][0]); }
 
   /// Get the raw data for a material
 
-  T *get_raw_data(int m) { return &((*mydata_)[m][0]); }
-
-  /// Get the raw data for a material
-
   T const *get_raw_data(int m) const { return &((*mydata_)[m][0]); }
->>>>>>> 4348da93
 
   /// Get a shared ptr to the data
 
@@ -1223,19 +787,13 @@
 
   std::vector<T>& get_matdata(int m) { return (*mydata_)[m]; }
 
-<<<<<<< HEAD
+  /// Get a reference to the data for one material
+
+  std::vector<T> const& get_matdata(int m) const { return (*mydata_)[m]; }
+
   /// Type of data
 
-  const std::type_info& get_data_type() {
-=======
-  /// Get a reference to the data for one material
-
-  std::vector<T> const& get_matdata(int m) const { return (*mydata_)[m]; }
-
-  /// Type of data
-
   const std::type_info& data_type() {
->>>>>>> 4348da93
     const std::type_info& ti = typeid(T);
     return ti;
   }
@@ -1251,21 +809,13 @@
   const_iterator cend(int m) const { return (*mydata_)[m].cend(); }
 
   
-<<<<<<< HEAD
-  /// @brief Value of field for a material 'm' in a cell 'c'. 
-=======
   /// @brief Value of field for a material 'm' in a cell 'c'
->>>>>>> 4348da93
   /// @param i Cell ID if layout = CELL_CENTRIC, Material index
   ///          if layout = MATERIAL_CENTRIC
   /// @param j Material index (like 0th material, 2nd material etc.,
   ///          not material 51965 or Steel) if layout is CELL_CENTRIC,
   ///          cell index if layout = MATERIAL_CENTRIC
-<<<<<<< HEAD
-  /// @param layout Way in which we want to retreieve the data (CELL_CENTRIC
-=======
   /// @param layout Way in which we want to retrieve the data (CELL_CENTRIC
->>>>>>> 4348da93
   //                means the first index is the cell index and the second is
   //                material index, MATERIAL_CENTRIC is the reverse)
   ///
@@ -1288,16 +838,10 @@
                Data_layout layout = Data_layout::MATERIAL_CENTRIC) const {
     int m = (layout == Data_layout::MATERIAL_CENTRIC) ? i : j;
     int c = (layout == Data_layout::MATERIAL_CENTRIC) ? j : i;
-<<<<<<< HEAD
-    assert(m < state_get_num_materials(mystate_));
-
-    std::shared_ptr<MeshSet> mset = state_get_material_set(mystate_, m);
-=======
     assert(m < state_get_num_materials(StateVectorBase::mystate_));
 
     std::shared_ptr<MeshSet> mset =
         state_get_material_set(StateVectorBase::mystate_, m);
->>>>>>> 4348da93
     int cloc = mset->index_in_set(c);
     if (cloc != -1)
       return (*mydata_)[m][cloc];
@@ -1321,18 +865,11 @@
                        Data_layout layout = Data_layout::MATERIAL_CENTRIC) {
     int m = (layout == Data_layout::MATERIAL_CENTRIC) ? i : j;
     int c = (layout == Data_layout::MATERIAL_CENTRIC) ? j : i;
-<<<<<<< HEAD
-    assert(m < state_get_num_materials(mystate_));
-
-    assert(m < state_get_num_materials(mystate_));
-    std::shared_ptr<MeshSet> mset = state_get_material_set(mystate_, m);
-=======
     assert(m < state_get_num_materials(StateVectorBase::mystate_));
 
     assert(m < state_get_num_materials(StateVectorBase::mystate_));
     std::shared_ptr<MeshSet> mset =
         state_get_material_set(StateVectorBase::mystate_, m);
->>>>>>> 4348da93
     int cloc = mset->index_in_set(c);
     if (cloc == -1)
       throw std::runtime_error("Cell does not contain material. Add it in the statemanager");
@@ -1341,15 +878,6 @@
   }
 
   /// Size (Number of materials) of a multi-material vector
-<<<<<<< HEAD
-  int size() const {return mydata_->size();}
-
-  /// Size of a particular material array
-  int size(int m) const {return (*mydata_)[m].size();}
-
-  /// Resize a particular material array
-  void resize(int m, size_t n, T val) { (*mydata_)[m].resize(n, val); }
-=======
   size_t size() const { return mydata_->size(); }
 
   /// Size of a particular material array
@@ -1362,7 +890,6 @@
   void resize(int m, size_t newsize, T val) {
     (*mydata_)[m].resize(newsize, val);
   }
->>>>>>> 4348da93
 
   /// Clear out all the data
   void clear() { mydata_->clear(); }
@@ -1372,14 +899,9 @@
 
   /// Add a material and its entries to the vector
   void add_material(int ncells) {
-<<<<<<< HEAD
-    int nmats = mydata_->size();
-    mydata_->resize(nmats+1, std::vector<T>(ncells, T(0)));
-=======
     size_t nmats = mydata_->size();
     mydata_->resize(nmats+1);
     (*mydata_)[nmats].resize(ncells);
->>>>>>> 4348da93
   }
 
   // Remove a material and its entries from the vector
@@ -1387,28 +909,6 @@
     mydata_->erase(mydata_->begin()+m);
   }
 
-<<<<<<< HEAD
-  //! Output the data
-
-  std::ostream& print(std::ostream& os) const {
-    os << "\n";
-    os << "MultiMaterial vector \"" << myname_ << "\" on entity kind " << 
-        entity_kind_ << " :\n";
-
-    int nmats = mydata_->size();
-    for (int m = 0; m < nmats; m++) {
-      os << "Material " << m << ": " << size(m) << " elements\n";
-      for (const_iterator it = cbegin(m); it != cend(m); it++)
-        os << (*it) << "\n";
-      os << std::endl;  // flush the output
-    }
-    return os;
-  }
-
- protected:  // Why is this protected and not private?
-  std::shared_ptr<DomainType> mydomain_;
-
-=======
   //! Output the data (but only if it is arithmetic type)
   // DISABLED UNTIL WE CAN ENABLE IT ONLY FOR THOSE TYPES THAT CAN BE STREAMED
 
@@ -1429,30 +929,11 @@
   // }
 
  private:
->>>>>>> 4348da93
   // Should we flatten this for read access and rework it when the
   // state manager adds new cells to material sets (same as adding
   // materials to cells)? May be needed for accelerators
 
   std::shared_ptr<std::vector<std::vector<T>>> mydata_;
-<<<<<<< HEAD
-
- private:
-  Mesh & get_mesh_of_domain(std::shared_ptr<MeshTile> meshtile) const {
-     return meshtile->mesh();
-  }
-  Mesh & get_mesh_of_domain(std::shared_ptr<Mesh> mesh) const {
-    return *mesh;
-  }
-};  // MMStateVector
-
-
-//! Send MMStateVector to output stream
-
-// template <class T, class DomainType>
-// std::ostream & operator<<(std::ostream & os,
-//                          MMStateVector<T, DomainType> const & sv) {
-=======
 };  // MultiStateVector
 
 
@@ -1461,7 +942,6 @@
 // template <class T, class DomainType>
 // std::ostream & operator<<(std::ostream & os,
 //                          MultiStateVector<T, DomainType> const & sv) {
->>>>>>> 4348da93
 //  return sv.print(os);
 //}
 
