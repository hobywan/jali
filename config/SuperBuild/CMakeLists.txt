--- conflicted
+++ resolved
@@ -555,13 +555,6 @@
 append_set(Jali_TPL_CMAKE_ARGS
            -DHDF5_ROOT:FILEPATH=${TPL_INSTALL_PREFIX})
 
-<<<<<<< HEAD
-<<<<<<< HEAD
-
-=======
->>>>>>> v1.0.0
-=======
->>>>>>> 4348da93
 # NetCDF
 include(${SuperBuild_BUILD_FILES_DIR}/Build_NetCDF.cmake) 
 append_set(Jali_TPL_CMAKE_ARGS
