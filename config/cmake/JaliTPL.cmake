# Copyright (c) 2017, Los Alamos National Security, LLC
# All rights reserved.

# Copyright 2017. Los Alamos National Security, LLC. This software was
# produced under U.S. Government contract DE-AC52-06NA25396 for Los
# Alamos National Laboratory (LANL), which is operated by Los Alamos
# National Security, LLC for the U.S. Department of Energy. The
# U.S. Government has rights to use, reproduce, and distribute this
# software.  NEITHER THE GOVERNMENT NOR LOS ALAMOS NATIONAL SECURITY,
# LLC MAKES ANY WARRANTY, EXPRESS OR IMPLIED, OR ASSUMES ANY LIABILITY
# FOR THE USE OF THIS SOFTWARE.  If software is modified to produce
# derivative works, such modified software should be clearly marked, so
# as not to confuse it with the version available from LANL.
 
# Additionally, redistribution and use in source and binary forms, with
# or without modification, are permitted provided that the following
# conditions are met:

# 1.  Redistributions of source code must retain the above copyright
# notice, this list of conditions and the following disclaimer.
# 2.  Redistributions in binary form must reproduce the above copyright
# notice, this list of conditions and the following disclaimer in the
# documentation and/or other materials provided with the distribution.
# 3.  Neither the name of Los Alamos National Security, LLC, Los Alamos
# National Laboratory, LANL, the U.S. Government, nor the names of its
# contributors may be used to endorse or promote products derived from
# this software without specific prior written permission.
 
# THIS SOFTWARE IS PROVIDED BY LOS ALAMOS NATIONAL SECURITY, LLC AND
# CONTRIBUTORS "AS IS" AND ANY EXPRESS OR IMPLIED WARRANTIES, INCLUDING,
# BUT NOT LIMITED TO, THE IMPLIED WARRANTIES OF MERCHANTABILITY AND
# FITNESS FOR A PARTICULAR PURPOSE ARE DISCLAIMED. IN NO EVENT SHALL LOS
# ALAMOS NATIONAL SECURITY, LLC OR CONTRIBUTORS BE LIABLE FOR ANY
# DIRECT, INDIRECT, INCIDENTAL, SPECIAL, EXEMPLARY, OR CONSEQUENTIAL
# DAMAGES (INCLUDING, BUT NOT LIMITED TO, PROCUREMENT OF SUBSTITUTE
# GOODS OR SERVICES; LOSS OF USE, DATA, OR PROFITS; OR BUSINESS
# INTERRUPTION) HOWEVER CAUSED AND ON ANY THEORY OF LIABILITY, WHETHER
# IN CONTRACT, STRICT LIABILITY, OR TORT (INCLUDING NEGLIGENCE OR
# OTHERWISE) ARISING IN ANY WAY OUT OF THE USE OF THIS SOFTWARE, EVEN IF
# ADVISED OF THE POSSIBILITY OF SUCH DAMAGE.


# 
# Jali Third Party Library (TPL) Definitions
#

# Standard CMake modules see CMAKE_ROOT/Modules
include(FeatureSummary)

# Amanzi CMake modules see <root source>/tools/cmake
include(CheckMPISourceCompiles)
include(TrilinosMacros)
include(PrintVariable)

##############################################################################
# ------------------------ Required Libraries -------------------------------#
##############################################################################

##############################################################################
# MPI
##############################################################################
check_mpi_source_compiles(MPI_WRAPPERS_IN_USE)

if ( NOT MPI_WRAPPERS_IN_USE )
  message(WARNING "At this time, Jali must be compiled with MPI wrappers."
                  " Build will likely fail. Please define CMAKE_*_COMPILER"
		  " parameters as MPI compiler wrappers and re-run cmake.")
endif()

##############################################################################
# Boost
##############################################################################

# CMake 2.8.6 FindBoost stops at version 1.46
# Add more versions to the search see cmake --help-module FindBoost for
# more information.
set(Boost_ADDITIONAL_VERSIONS 
    1.47 1.47.0
    1.48 1.48.0
    1.49 1.49.0
    1.50 1.50.0
    1.51 1.51.0
    1.52 1.52.0
    1.53 1.53.0
    1.54 1.55.0)
find_package( Boost COMPONENTS system filesystem program_options regex REQUIRED)
<<<<<<< HEAD
add_feature_info(Boost
                 "C++ Extension library"
                 "http://www.boost.org"
                 "Required by the MPC")
=======
option(ENABLE_BOOST "Boost info" ON)
add_feature_info(Boost ENABLE_BOOST "Cpp Extension library http://www.boost.org")
>>>>>>> 4348da93

if ( Boost_VERSION) 

  if ( ${Boost_VERSION} VERSION_LESS 1.63 )
    message(WARNING "Found Boost version ${Boost_VERSION} which"
                    " is older than the supported (1.46) version.")
  endif()

  # The Boost filesystem library changed and deprecated some functions.
  # This define should be used when packages include boost/filesystem.hpp
  # and packages any of these new or deprecated functions.
  # The change from version 2 to 3 occurred with the 1.49 Boost release.
  # Please refer to the online documentation at www.boost.org.
  if ( "${Boost_VERSION}" VERSION_LESS "1.34" )
    set(Boost_FILESYSTEM_DEFINES "BOOST_FILESYSTEM_VERSION=1")
  elseif ( "${Boost_VERSION}" VERSION_LESS "1.49" )
    set(Boost_FILESYSTEM_DEFINES "BOOST_FILESYSTEM_VERSION=2")
  else()
    set(Boost_FILESYSTEM_DEFINES "BOOST_FILESYSTEM_VERSION=3")
  endif()  
endif()

##############################################################################
# HDF5 - http://www.hdfgroup.org/HDF5/
##############################################################################

# We need to use the project-local HDF5 finder. Temporarily Change
# policy CMP0017 if were using cmake 2.8.3 or later
if (${ADJUST_POLICY})
  cmake_policy(SET CMP0017 OLD)
endif()

find_package(HDF5 1.8.0 REQUIRED)
if ( NOT HDF5_IS_PARALLEL ) 
    message(WARNING     "The HDF5 installation found in ${HDF5_DIR} is not "
                        "a parallel build. At this time, this installation "
                        "is compatible with other TPLs. Soon Jali will "
                        "require a parallel enabled HDF5. Please update your "
                        "HDF5 installation to include MPI I/O symbols"
            )            
endif(NOT HDF5_IS_PARALLEL)
<<<<<<< HEAD
add_feature_info(HDF5
                "I/O library that creates HDF5 formatted files"
                "http://www.hdfgroup.org/HDF5"
                "Required library for several components in Jali"
                )
=======
option(ENABLE_HDF5 "HDF5 info" ON)
add_feature_info(HDF5 ENABLE_HDF5 "I/O library that creates HDF5 formatted files http://www.hdfgroup.org/HDF5")
>>>>>>> 4348da93

# Restore policy of preferring offical CMake modules over local ones.
if (${ADJUST_POLICY})
  cmake_policy(SET CMP0017 NEW)
endif()

##############################################################################
# Trilinos http://trilinos.sandia.gov
##############################################################################
# This command alters Trilinos_DIR. If it finds the configuration file
# Trilinos_DIR is set to the path the configuration file was found.
if ( NOT Trilinos_INSTALL_PREFIX )
  message(WARNING "Use Trilinos_INSTALL_PREFIX"
                  " to define the Trilinos installation location"
		  "\n-DTrilinos_INSTALL_PREFIX:PATH=<trilnos directory>\n")
endif()
set(Trilinos_MINIMUM_VERSION 12.0.0)
find_package(Trilinos ${Trilinos_MINIMUM_VERSION} REQUIRED
             PATHS ${Trilinos_INSTALL_PREFIX}
             PATH_SUFFIXES lib/cmake/Trilinos)
            
if (Trilinos_FOUND)
  message(STATUS "Found Trilinos: ${Trilinos_DIR} (${Trilinos_VERSION})")
  trilinos_package_enabled_tpls(Trilinos)           

  if ("${Trilinos_VERSION}" VERSION_LESS ${Trilinos_MINIMUM_VERSION}) 
    message(FATAL_ERROR "Trilinos version ${Trilinos_VERSION} is not sufficient."
                        " Amanzi requires at least version ${Trilinos_MINIMUM_VERSION}")
  endif()

    message(STATUS "Found Trilinos: ${Trilinos_DIR} (${Trilinos_VERSION})")
    trilinos_package_enabled_tpls(Trilinos)           

    if ( "${Trilinos_VERSION}" VERSION_LESS ${Trilinos_MINIMUM_VERSION} ) 
      message(FATAL_ERROR "Trilinos version ${Trilinos_VERSION} is not sufficient."
	                  " Jali requires at least version ${Trilinos_MINIMUM_VERSION}")
    endif()

    # Now check optional Trilinos packages

    # STK - mesh 
    if ( ENABLE_STK_Mesh )
      find_package(STK
                   NO_MODULE
                   HINTS ${Trilinos_INSTALL_PREFIX}
                   PATH_SUFFIXES include lib)
      if (STK_FOUND)
	message(STATUS "Located Trilinos package STK: ${STK_DIR}")
        trilinos_package_enabled_tpls(STK)
	foreach( _inc "${STK_TPL_INCLUDE_DIRS}")
	    list(APPEND STK_INCLUDE_DIRS "${_inc}")
	endforeach()
      else()  
        message(WARNING "Could not locate STK in ${Trilinos_DIR}. Will not enable STK_Mesh")
        set(ENABLE_STK_Mesh OFF CACHE BOOL "Disable STK Mesh capability" FORCE)
      endif()

    endif()

    # Zoltan - required by MSTK mesh class 
    if ( ENABLE_MSTK_Mesh )
      find_package(Zoltan
                   NO_MODULE
                   HINTS ${Trilinos_INSTALL_PREFIX}
                   PATH_SUFFIXES include lib)
      if (Zoltan_FOUND)
	message(STATUS "Located Trilinos package Zoltan: ${Zoltan_DIR}")
        trilinos_package_enabled_tpls(Zoltan)
	foreach( _inc "${ZOLTAN_TPL_INCLUDE_DIRS}")
	    list(APPEND ZOLTAN_INCLUDE_DIRS "${_inc}")
	endforeach()
      else()  
        message(WARNING "Could not locate Zoltan in ${Trilinos_DIR}. Will not enable MSTK_Mesh")
        set(ENABLE_MSTK_Mesh OFF CACHE BOOL "Disable MSTK Mesh capability" FORCE)
      endif()

    endif()


    # Now update the Trilinos_LIBRARIES and INCLUDE_DIRS
    foreach( _inc "${Trilinos_TPL_INCLUDE_DIRS}")
      list(APPEND Trilinos_INCLUDE_DIRS "${_inc}")
      list(REMOVE_DUPLICATES Trilinos_INCLUDE_DIRS)
    endforeach()

else()
    message(FATAL_ERROR "Can not locate Trilinos configuration file\n"
                        " Please define the location of your Trilinos installation\n"
                        "using -D Trilinos_DIR:FILEPATH=<install path>\n")
endif()    

##############################################################################
# NetCDF - http://www.unidata.ucar.edu/software/netcdf/
##############################################################################
find_package(NetCDF REQUIRED)
<<<<<<< HEAD
add_feature_info(NetCDF
                 "Network Common Data Format (NetCDF)"
                 "http://www.unidata.ucar.edu/software/netcdf/"
                 "Required by ExodusII library")
=======
option(ENABLE_NetCDF "NetCDF info" ON)
add_feature_info(NetCDF ENABLE_NetCDF "Network Common Data Format (NetCDF) http://www.unidata.ucar.edu/software/netcdf/")
>>>>>>> 4348da93


##############################################################################
# Exodus II -http://sourceforge.net/projects/exodusii
##############################################################################
find_package(ExodusII REQUIRED)
<<<<<<< HEAD
add_feature_info(ExodusII
                 "File format library. Originated from Sandia."
                 "http://sourceforge.net/projects/exodusii/"
                 "Required by all the mesh frameworks to read mesh files")
=======
option(ENABLE_ExodusII "ExodusII info" ON)
add_feature_info(ExodusII ENABLE_ExodusII "File format library from Sandia National Labs. https://github.com/gsjaardema/seacas")

>>>>>>> 4348da93



##############################################################################
#---------------------------- Mesh Frameworks -------------------------------#
##############################################################################

# Enable ALL possible mesh frameworks
#option(ENABLE_ALL_Mesh "Build all Jali mesh frameworks" OFF)
#if(ENABLE_ALL_Mesh)
#    set(ENABLE_STK_Mesh ON)
#    set(ENABLE_MOAB_Mesh ON)
#    set(ENABLE_MSTK_Mesh ON)
#endif()    
#add_feature_info(ALL_Mesh
#                 ENABLE_ALL_Mesh
#                 "Build all available mesh frameworks"
#                  )    

##############################################################################
# STK - Sierra Mesh Tool Kit part of Trilinos
##############################################################################
option(ENABLE_STK_Mesh  "Build Jali with the STK mesh framework" OFF)
add_feature_info(STK_Mesh
                 ENABLE_STK_Mesh
                 "Sierra Mesh Tool Kit (STK Mesh) a Trilinos package"
                 )


##############################################################################
# MOAB - svn co https://svn.mcs.anl.gov/repos/ITAPS/MOAB/trunk MOAB
##############################################################################
option(ENABLE_MOAB_Mesh "Build Jali with the MOAB mesh framework" OFF)
add_feature_info(MOAB_Mesh
                 ENABLE_MOAB_Mesh
                 "A Mesh-Oriented datABase"
                 )
if (ENABLE_MOAB_Mesh)
    find_package(MOAB REQUIRED)
endif()

##############################################################################
# MSTK - https://github.com/MeshToolkit/mstk
##############################################################################
option(ENABLE_MSTK_Mesh "Build Jali with the MOAB mesh framework" OFF)
add_feature_info(MSTK_Mesh
                 ENABLE_MSTK_Mesh
                 "A mesh framework"
                 )
if (ENABLE_MSTK_Mesh)
    find_package(MSTK REQUIRED)
endif() 





##############################################################################
#-------------------------- Optional Libraries ------------------------------#
##############################################################################

##############################################################################
# UnitTest++ - http://unittest-cpp.sourceforge.net/
##############################################################################
option(ENABLE_UnitTest "Build Jali unit tests. Requires UnitTest++" ON)
add_feature_info(UnitTest
                 ENABLE_UnitTest
                 "C++ unit test framework"
                 )
if (ENABLE_UnitTest)
    find_package(UnitTest)
endif()    

##############################################################################
# OpenMP - http://openmp.org/
#
# comment out add_feature_info per
# https://software.lanl.gov/ascem/trac/ticket/413#comment:1
##############################################################################
option(ENABLE_OpenMP "Build Jali executables with OpenMP" OFF)
#add_feature_info(OpenMP
#                 ENABLE_OpenMP
#                 "OpenMP, multi-platform shared-memory parallel programming"
#                 )
if (ENABLE_OpenMP)
    find_package(OpenMP)
    find_package(OpenMP_Fortran)
endif()
<|MERGE_RESOLUTION|>--- conflicted
+++ resolved
@@ -1,45 +1,4 @@
-# Copyright (c) 2017, Los Alamos National Security, LLC
-# All rights reserved.
-
-# Copyright 2017. Los Alamos National Security, LLC. This software was
-# produced under U.S. Government contract DE-AC52-06NA25396 for Los
-# Alamos National Laboratory (LANL), which is operated by Los Alamos
-# National Security, LLC for the U.S. Department of Energy. The
-# U.S. Government has rights to use, reproduce, and distribute this
-# software.  NEITHER THE GOVERNMENT NOR LOS ALAMOS NATIONAL SECURITY,
-# LLC MAKES ANY WARRANTY, EXPRESS OR IMPLIED, OR ASSUMES ANY LIABILITY
-# FOR THE USE OF THIS SOFTWARE.  If software is modified to produce
-# derivative works, such modified software should be clearly marked, so
-# as not to confuse it with the version available from LANL.
- 
-# Additionally, redistribution and use in source and binary forms, with
-# or without modification, are permitted provided that the following
-# conditions are met:
-
-# 1.  Redistributions of source code must retain the above copyright
-# notice, this list of conditions and the following disclaimer.
-# 2.  Redistributions in binary form must reproduce the above copyright
-# notice, this list of conditions and the following disclaimer in the
-# documentation and/or other materials provided with the distribution.
-# 3.  Neither the name of Los Alamos National Security, LLC, Los Alamos
-# National Laboratory, LANL, the U.S. Government, nor the names of its
-# contributors may be used to endorse or promote products derived from
-# this software without specific prior written permission.
- 
-# THIS SOFTWARE IS PROVIDED BY LOS ALAMOS NATIONAL SECURITY, LLC AND
-# CONTRIBUTORS "AS IS" AND ANY EXPRESS OR IMPLIED WARRANTIES, INCLUDING,
-# BUT NOT LIMITED TO, THE IMPLIED WARRANTIES OF MERCHANTABILITY AND
-# FITNESS FOR A PARTICULAR PURPOSE ARE DISCLAIMED. IN NO EVENT SHALL LOS
-# ALAMOS NATIONAL SECURITY, LLC OR CONTRIBUTORS BE LIABLE FOR ANY
-# DIRECT, INDIRECT, INCIDENTAL, SPECIAL, EXEMPLARY, OR CONSEQUENTIAL
-# DAMAGES (INCLUDING, BUT NOT LIMITED TO, PROCUREMENT OF SUBSTITUTE
-# GOODS OR SERVICES; LOSS OF USE, DATA, OR PROFITS; OR BUSINESS
-# INTERRUPTION) HOWEVER CAUSED AND ON ANY THEORY OF LIABILITY, WHETHER
-# IN CONTRACT, STRICT LIABILITY, OR TORT (INCLUDING NEGLIGENCE OR
-# OTHERWISE) ARISING IN ANY WAY OUT OF THE USE OF THIS SOFTWARE, EVEN IF
-# ADVISED OF THE POSSIBILITY OF SUCH DAMAGE.
-
-
+# -*- mode: cmake -*-
 # 
 # Jali Third Party Library (TPL) Definitions
 #
@@ -84,15 +43,8 @@
     1.53 1.53.0
     1.54 1.55.0)
 find_package( Boost COMPONENTS system filesystem program_options regex REQUIRED)
-<<<<<<< HEAD
-add_feature_info(Boost
-                 "C++ Extension library"
-                 "http://www.boost.org"
-                 "Required by the MPC")
-=======
 option(ENABLE_BOOST "Boost info" ON)
 add_feature_info(Boost ENABLE_BOOST "Cpp Extension library http://www.boost.org")
->>>>>>> 4348da93
 
 if ( Boost_VERSION) 
 
@@ -134,16 +86,8 @@
                         "HDF5 installation to include MPI I/O symbols"
             )            
 endif(NOT HDF5_IS_PARALLEL)
-<<<<<<< HEAD
-add_feature_info(HDF5
-                "I/O library that creates HDF5 formatted files"
-                "http://www.hdfgroup.org/HDF5"
-                "Required library for several components in Jali"
-                )
-=======
 option(ENABLE_HDF5 "HDF5 info" ON)
 add_feature_info(HDF5 ENABLE_HDF5 "I/O library that creates HDF5 formatted files http://www.hdfgroup.org/HDF5")
->>>>>>> 4348da93
 
 # Restore policy of preferring offical CMake modules over local ones.
 if (${ADJUST_POLICY})
@@ -239,31 +183,17 @@
 # NetCDF - http://www.unidata.ucar.edu/software/netcdf/
 ##############################################################################
 find_package(NetCDF REQUIRED)
-<<<<<<< HEAD
-add_feature_info(NetCDF
-                 "Network Common Data Format (NetCDF)"
-                 "http://www.unidata.ucar.edu/software/netcdf/"
-                 "Required by ExodusII library")
-=======
 option(ENABLE_NetCDF "NetCDF info" ON)
 add_feature_info(NetCDF ENABLE_NetCDF "Network Common Data Format (NetCDF) http://www.unidata.ucar.edu/software/netcdf/")
->>>>>>> 4348da93
 
 
 ##############################################################################
 # Exodus II -http://sourceforge.net/projects/exodusii
 ##############################################################################
 find_package(ExodusII REQUIRED)
-<<<<<<< HEAD
-add_feature_info(ExodusII
-                 "File format library. Originated from Sandia."
-                 "http://sourceforge.net/projects/exodusii/"
-                 "Required by all the mesh frameworks to read mesh files")
-=======
 option(ENABLE_ExodusII "ExodusII info" ON)
 add_feature_info(ExodusII ENABLE_ExodusII "File format library from Sandia National Labs. https://github.com/gsjaardema/seacas")
 
->>>>>>> 4348da93
 
 
 
