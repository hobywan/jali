# Copyright (c) 2019, Triad National Security, LLC
# All rights reserved.
#
# Copyright 2019. Triad National Security, LLC. This software was
# produced under U.S. Government contract 89233218CNA000001 for Los
# Alamos National Laboratory (LANL), which is operated by Triad
# National Security, LLC for the U.S. Department of Energy. 
# All rights in the program are reserved by Triad National Security,
# LLC, and the U.S. Department of Energy/National Nuclear Security
# Administration. The Government is granted for itself and others acting
# on its behalf a nonexclusive, paid-up, irrevocable worldwide license
# in this material to reproduce, prepare derivative works, distribute
# copies to the public, perform publicly and display publicly, and to
# permit others to do so
# 
#
# This is open source software distributed under the 3-clause BSD license.
# Redistribution and use in source and binary forms, with or without
# modification, are permitted provided that the following conditions are
# met:
#
# 1. Redistributions of source code must retain the above copyright notice,
#    this list of conditions and the following disclaimer.
# 2. Redistributions in binary form must reproduce the above copyright
#    notice, this list of conditions and the following disclaimer in the
#    documentation and/or other materials provided with the distribution.
# 3. Neither the name of Triad National Security, LLC, Los Alamos
#    National Laboratory, LANL, the U.S. Government, nor the names of its
#    contributors may be used to endorse or promote products derived from this
#    software without specific prior written permission.
#
# 
# THIS SOFTWARE IS PROVIDED BY TRIAD NATIONAL SECURITY, LLC AND
# CONTRIBUTORS "AS IS" AND ANY EXPRESS OR IMPLIED WARRANTIES, INCLUDING,
# BUT NOT LIMITED TO, THE IMPLIED WARRANTIES OF MERCHANTABILITY AND
# FITNESS FOR A PARTICULAR PURPOSE ARE DISCLAIMED. IN NO EVENT SHALL
# TRIAD NATIONAL SECURITY, LLC OR CONTRIBUTORS BE LIABLE FOR ANY
# DIRECT, INDIRECT, INCIDENTAL, SPECIAL, EXEMPLARY, OR CONSEQUENTIAL
# DAMAGES (INCLUDING, BUT NOT LIMITED TO, PROCUREMENT OF SUBSTITUTE
# GOODS OR SERVICES; LOSS OF USE, DATA, OR PROFITS; OR BUSINESS
# INTERRUPTION) HOWEVER CAUSED AND ON ANY THEORY OF LIABILITY, WHETHER
# IN CONTRACT, STRICT LIABILITY, OR TORT (INCLUDING NEGLIGENCE OR
# OTHERWISE) ARISING IN ANY WAY OUT OF THE USE OF THIS SOFTWARE, EVEN IF
# ADVISED OF THE POSSIBILITY OF SUCH DAMAGE.
#
# Jali 
#       Root CMakeLists.txt file
#

cmake_minimum_required(VERSION 3.11)
set(CMAKE_CTEST_COMMAND ${CMAKE_CTEST_COMMAND})  

# Define the project name
# This command will define
#     Jali_SOURCE_DIR
#     Jali_BINARY_DIR
project(Jali)

set(Jali_VERSION_MAJOR 1)
set(Jali_VERSION_MINOR 1)
set(Jali_VERSION_PATCH 0)


if (CMAKE_VERSION_MAJOR GREATER_EQUAL 3.13)
  CMAKE_POLICY(SET CMP0079 NEW)  # allow target_link_libraries to reference
                                 # targets from other directories
endif()
if (CMAKE_VERSION VERSION_GREATER_EQUAL 3.12)
  cmake_policy(SET CMP0074 NEW)  # Don't ignore Pkg_ROOT variables
endif()


enable_language(C CXX)

# ENABLE C++11 support

include(CheckCXXCompilerFlag)
CHECK_CXX_COMPILER_FLAG("-std=c++11" COMPILER_SUPPORTS_CXX11)
if(COMPILER_SUPPORTS_CXX11)
    set(CMAKE_CXX_FLAGS "${CMAKE_CXX_FLAGS} -std=c++11")
else()
    message(FATAL_ERROR "Compiler ${CMAKE_CXX_COMPILER} has no C++11 support.")
endif()



# Jali needs MPI

find_package(MPI REQUIRED)
  
if (MPI_FOUND)
  set(CMAKE_C_COMPILER ${MPI_C_COMPILER} CACHE FILEPATH "MPI C wrapper to use" FORCE)
  set(CMAKE_CXX_COMPILER ${MPI_CXX_COMPILER} CACHE FILEPATH "MPI C++ wrapper to use" FORCE)
endif ()


# --- Jali uses MPI_EXEC* not MPIEXEC* variables. This allows the user to 
#     override the find package results.

# - MPI execute binary
if (MPIEXEC)
  set(MPI_EXEC ${MPIEXEC} CACHE STRING "Custom MPI Executable specified" FORCE)
else()
  set(MPI_EXEC ${MPIEXEC_EXECUTABLE} CACHE STRING "MPI Executable found by FindMPI" FORCE)
endif()


# INTERNAL - Number of MPI ranks flag
set(MPI_EXEC_NUMPROCS_FLAG_DFLT -n)
if (NOT MPI_EXEC_NUMPROCS_FLAG)
  if (MPIEXEC_NUMPROC_FLAG)
    set(MPI_EXEC_NUMPROCS_FLAG "${MPIEXEC_NUMPROC_FLAG}" CACHE STRING "Set MPI number of procs flag from FindMPI")
  else()
    set(MPI_EXEC_NUMPROCS_FLAG ${MPI_EXEC_NUMPROCS_FLAG_DFLT})
  endif()
endif()
  
# INTERNAL - Maximum number of processors for the test suite Some
# tests require too many processors and it increases the execution
# time considerably.
set(MPI_EXEC_MAX_NUMPROCS_DFLT 8)
if (NOT MPI_EXEC_MAX_NUMPROCS)
  include(ProcessorCount)
  ProcessorCount(proc_count)
  if (NOT proc_count EQUAL 0)
    math(EXPR MPI_EXEC_MAX_NUMPROCS "${proc_count} * 2") 
    message(STATUS "Detected ${proc_count} processors and will set maximum to ${MPI_EXEC_MAX_NUMPROCS}")
  else()
    set(MPI_EXEC_MAX_NUMPROCS ${MPI_EXEC_MAX_NUMPROCS_DFLT})
  endif()
endif()  



# Useful variables pointing to directories in the source tree
set(Jali_SOURCE_TOOLS_DIR    "${Jali_SOURCE_DIR}/tools")
set(Jali_SOURCE_CONFIG_DIR   "${Jali_SOURCE_DIR}/config")
set(Jali_PYTHON_DIR          "${Jali_SOURCE_DIR}/tools/py_lib")

# Set the module search path so find_package and include commands
# can locate files in <root source tree>/tools/cmake
set(Jali_MODULE_PATH "${Jali_SOURCE_CONFIG_DIR}/cmake")
set(CMAKE_MODULE_PATH 
    ${Jali_MODULE_PATH}
    ${Jali_MODULE_PATH}/Modules)

# This will be the name of the overall target (no library named
# libJali will be built)

add_library(Jali INTERFACE)

# Alias (Daniel Pfeiffer, Effective CMake) - this allows other
# projects that use Pkg as a subproject to find_package(Nmspc::Pkg)
# which does nothing because Pkg is already part of the project

add_library(Jali::Jali ALIAS Jali)


# Mesh frameworks
option(ENABLE_MOAB_Mesh "Enable MOAB mesh framework" OFF)
option(ENABLE_STK_Mesh "Enable STK mesh framework" OFF)
option(ENABLE_MSTK_Mesh "Enable MSTK mesh framework" ON)
if (NOT ENABLE_MOAB_Mesh AND
    NOT ENABLE_STK_Mesh AND
    NOT ENABLE_MSTK_Mesh)
  message(STATUS "No parallel unstructured framework enabled?")
endif ()

# Testing
option(ENABLE_TESTS
  "Build Jali unit tests. Requires UnitTest++" ON)     # can be overridden

if (ENABLE_TESTS)
  # Enable testing, ctest needs this
  # all add_test commands are ignored unless this is called!
  enable_testing()
  
  set(BUILD_TESTS 1)

  # Some platforms require all binaries linking to MPI
  # only run through the MPIEXEC binary
  option(TESTS_REQUIRE_MPIEXEC "Run all tests with the MPIEXEC binary" FALSE)
  
  # Need this option if the PATH environment does not include '.'
  option(TESTS_REQUIRE_FULLPATH "Append full path to test binaries" TRUE)

  # For backward compatibility allow UnitTest_DIR for a bit more time
  if (NOT UnitTest++_DIR AND UnitTest_DIR)
    set(UnitTest++_DIR ${UnitTest_DIR})
  endif ()

  set(unittest_dir_save ${UnitTest++_DIR})
  find_package(UnitTest++ QUIET CONFIG PATHS ${UnitTest++_DIR})  # Try to discover thru cmake config file

  if (UnitTest++_FOUND)
    # UnitTest++ sets a weird path for it's includes
    set(UnitTest++_INCLUDE_DIRS ${UTPP_INCLUDE_DIRS}/UnitTest++)

    # Also it sets the target name as UnitTest++ but does not set the
    # LIBRARIES variable
    set(UnitTest++_LIBRARIES UnitTest++)

    # Finally it does not connect the include directories to the target
    set_target_properties(UnitTest++ PROPERTIES
      INTERFACE_INCLUDE_DIRECTORIES ${UnitTest++_INCLUDE_DIRS})
  else ()
    set(UnitTest++_DIR ${unittest_dir_save})
    find_package(UnitTest++ QUIET REQUIRED MODULE)  # fallback to module
  endif ()

  message(STATUS "Found UnitTest++: ${UnitTest++_LIBRARIES}")
endif()    


# Process source directories
# Recurse down and individual component libaries (error_handling,
# geometry, state, mesh)

add_subdirectory(src)

target_link_libraries(Jali INTERFACE jali_error_handling)
target_link_libraries(Jali INTERFACE jali_geometry)
target_link_libraries(Jali INTERFACE jali_mesh)
target_link_libraries(Jali INTERFACE jali_mesh_factory)
target_link_libraries(Jali INTERFACE jali_state)


# Example usage code for users

add_subdirectory(examples)

<<<<<<< HEAD

# Set up targets and export

set(Jali_LIBRARIES jali_error_handling jali_geometry jali_state jali_mesh jali_mesh_factory jali_simple_mesh)
if (ENABLE_MSTK_Mesh)
  list(APPEND Jali_LIBRARIES jali_mstk_mesh)
endif ()

install(TARGETS ${Jali_LIBRARIES}
  EXPORT JaliTargets
  ARCHIVE DESTINATION lib
  LIBRARY DESTINATION lib
  RUNTIME DESTINATION bin
  PUBLIC_HEADER DESTINATION include
  INCLUDES DESTINATION include
  )
=======
# Export the targets built up in subdirectories
>>>>>>> 44e617f2

install(EXPORT JaliTargets
  FILE JaliTargets.cmake
  NAMESPACE Jali::
  DESTINATION lib/cmake/Jali
  )
  
# Install the config file after filling in variables delimited by @..@
if (METIS_DIR AND NOT METIS_ROOT)
  set(METIS_ROOT ${METIS_DIR})
endif ()
if (Zoltan_DIR AND NOT Zoltan_ROOT)
  set(Zoltan_ROOT ${Zoltan_DIR})
endif ()
if (ExodusII_DIR AND NOT ExodusII_ROOT)
  set(ExodusII_ROOT ${ExodusII_DIR})
endif ()
configure_file(${PROJECT_SOURCE_DIR}/config/cmake/JaliConfig.cmake.in
  ${PROJECT_BINARY_DIR}/JaliConfig.cmake @ONLY)
install(FILES ${PROJECT_BINARY_DIR}/JaliConfig.cmake
  DESTINATION lib/cmake/Jali)

# Also install any module files used for finding the dependencies

install(FILES
  ${PROJECT_SOURCE_DIR}/config/cmake/Modules/FindMETIS.cmake
  ${PROJECT_SOURCE_DIR}/config/cmake/Modules/FindZoltan.cmake
  ${PROJECT_SOURCE_DIR}/config/cmake/Modules/FindExodusII.cmake
  DESTINATION lib/cmake/Jali/modules)
<|MERGE_RESOLUTION|>--- conflicted
+++ resolved
@@ -229,7 +229,6 @@
 
 add_subdirectory(examples)
 
-<<<<<<< HEAD
 
 # Set up targets and export
 
@@ -246,9 +245,8 @@
   PUBLIC_HEADER DESTINATION include
   INCLUDES DESTINATION include
   )
-=======
+
 # Export the targets built up in subdirectories
->>>>>>> 44e617f2
 
 install(EXPORT JaliTargets
   FILE JaliTargets.cmake
