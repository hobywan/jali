//
// Copyright Los Alamos National Security, LLC 2009-2015
// All rights reserved. See Copyright notice in main directory
//

#include <iostream>
#include <vector>
#include <array>

#include "mpi.h"

#include "dbc.hh"
#include "errors.hh"
#include "Mesh.hh"
#include "MeshFactory.hh"
#include "FrameworkTraits.hh"
#include "JaliStateVector.h"
#include "JaliState.h"

// Code that attempts to _mock_ what may be done in a staggered grid
// numerical scheme with some fields on cells and others on nodes
// The "numerics" have no relation to any real numerical algorithm but
// but illustrate how a real algorithm may be written

using namespace Jali;
using namespace JaliGeometry;

// Define two variable names that will be used to define state data in
// the "initialize_data" routine and retrieve it in "main"

std::string density_name("rhoMetal");
std::string velocity_name("nodevel");

// Forward declaration of routine to initialize data - meant to
// illustrate definition/initialization of state data in one place and
// retrieval of the data by name in another

<<<<<<< HEAD
void initialize_data(Mesh& mesh, State& state);

=======
void initialize_data(const std::shared_ptr<Mesh> mesh, State& state);
>>>>>>> 0f33c734


// Start main routine


int main(int argc, char *argv[]) {

  // Jali depends on MPI

  MPI_Init(&argc, &argv);

  // Create a mesh factory object - this object has methods for
  // specifying the preference of mesh frameworks and unified
  // interfaces for instantiating a mesh object of a particular
  // framework type

  MPI_Comm comm = MPI_COMM_WORLD;
  MeshFactory mesh_factory(comm);

  // Specify that MSTK is the preferred mesh framework. Currently Jali is
  // compiled only with MSTK support

  FrameworkPreference pref;
  pref.push_back(MSTK);

  std::shared_ptr<Mesh> mymesh;  // Pointer to a mesh object
  if (framework_available(MSTK)) {  // check if framework is available
    mesh_factory.preference(pref);
<<<<<<< HEAD
  
    // Create a 3D mesh from (0.0, 0.0, 0.0) to (1.0, 1.0, 1.0) with 10, 5
=======

    // Create a 3D mesh from (0.0,0.0,0.0) to (1.0,1.0,1.0) with 10, 5
>>>>>>> 0f33c734
    // and 5 elements in the X, Y and Z directions. Specify that we
    // did not instantiate a geometric model (NULL). Also, request
    // faces, edges, wedges and corners (true, true, true, true)

    mymesh = mesh_factory(0.0, 0.0, 0.0, 1.0, 1.0, 1.0, 10, 5, 5, NULL,
                          true, true, true, true);
  }


  // Spatial dimension of points in the mesh - since this is a 3D mesh, this
  // should be 3

  int spdim = mymesh->space_dimension();


  // Topological dimension of cells in the mesh - since this is a 3D
  // mesh, this should be 3

  int celldim = mymesh->cell_dimension();


  // Create a state manager for handling data associated with mesh entities

  State mystate(mymesh);


  // Initialize the state manager with some data - see routine at end
  // of file.  It sets up a scalar array on cells using the string in
  // density_name and a vector array on nodes using the string in
  // velocity_name

<<<<<<< HEAD
  initialize_data(*mymesh, mystate);
=======
  initialize_data(mymesh, mystate);
>>>>>>> 0f33c734


  // Retrieve the density data on cells. This is indirect. The find
  // routine returns an iterator value and one has to dereference it
  // to get at the StateVector. This means one needs to know the template
  // argument for StateVector (in this case it is "double")

  StateVector<double> rhovec;
<<<<<<< HEAD
  bool found = mystate.get(density_name, Entity_kind::CELL, &rhovec);
=======
  bool found = mystate.get(density_name, CELL, &rhovec);
>>>>>>> 0f33c734
  if (!found) {
    std::cerr << "Could not find state vector on cells with name " <<
        density_name << std::endl;
    exit(-1);
  }

  // Compute the average density on cells using all node connected neighbors

<<<<<<< HEAD
  int nc = mymesh->num_entities(Entity_kind::CELL, Parallel_type::ALL);
=======
  int nc = mymesh->num_entities(CELL, ALL);
>>>>>>> 0f33c734
  double *ave_density = new double[nc];
  for (int i = 0; i < nc; ++i) ave_density[i] = 0.0;

  for (auto c : mymesh->cells<Parallel_type::OWNED>()) {

    // Get all (owned or ghost) node connected/adjacent neighbors of a cell

    Entity_ID_List nbrs;
<<<<<<< HEAD
    mymesh->cell_get_node_adj_cells(c, Parallel_type::ALL, &nbrs);
=======
    mymesh->cell_get_node_adj_cells(c, ALL, &nbrs);
>>>>>>> 0f33c734

    for (auto const & c : nbrs)
      ave_density[c] += rhovec[c];
    ave_density[c] /= nbrs.size();
  }

  // Add the average density data as a new state vector

<<<<<<< HEAD
  StateVector<double>& rhobarvec = mystate.add("rhobar", Entity_kind::CELL,
                                               ave_density);
  
=======
  StateVector<double> &rhobarvec = mystate.add("rhobar", CELL, ave_density);

>>>>>>> 0f33c734
  delete [] ave_density;



  // Retrieve the vector of velocities

  StateVector<std::array<double, 3>> vels;
<<<<<<< HEAD
  found = mystate.get(velocity_name, Entity_kind::NODE, &vels);
=======
  found = mystate.get(velocity_name, NODE, &vels);
>>>>>>> 0f33c734
  if (!found) {
    std::cerr << "Could not find state vector on nodes with name " <<
        velocity_name << std::endl;
    exit(-1);
  }

  // Update them to be the average of the centroids of the connected
  // cells weighted by the average cell density

  for (auto n : mymesh->nodes<Parallel_type::OWNED>()) {

    // Get the cells using (connected to) this node

    Entity_ID_List nodecells;
<<<<<<< HEAD
    mymesh->node_get_cells(n, Parallel_type::ALL, &nodecells);
=======
    mymesh->node_get_cells(n, ALL, &nodecells);
>>>>>>> 0f33c734

    std::array<double, 3> tmpvels;
    for (int i = 0; i < 3; ++i) tmpvels[i] = 0.0;

    for (auto c : nodecells) {

      // Get cell centroid - this is computed once and cached unless the
      // mesh changes or the routine is explicitly asked to recompute it
      // to help understand the effect of a temporary change

      JaliGeometry::Point ccen = mymesh->cell_centroid(c);
      for (int i = 0; i < 3; ++i) tmpvels[i] += rhobarvec[c]*ccen[i];

    }

    vels[n] = tmpvels;
  }



  // Print out the average densities at cell centers

  std::cerr << "Average densities at cell centers:" << std::endl;

<<<<<<< HEAD
  for (auto c : mymesh->cells<Parallel_type::OWNED>()) {
    Point ccen = mymesh->cell_centroid(c);
    
=======
  itc = mymesh->begin_cells();
  while (itc != mymesh->end_cells()) {
    auto c = *itc;

    JaliGeometry::Point ccen = mymesh->cell_centroid(c);

>>>>>>> 0f33c734
    std::cerr << "Cell " << c << "    Centroid (" <<
        ccen[0] << ", " << ccen[1] << ", " << ccen[2] <<
        ")    Ave density " << rhobarvec[c] << std::endl;
  }
  std::cerr << std::endl << std::endl;


  // Print out computed velocities at nodes

  std::cerr << "Computed velocities at nodes:" << std::endl;

<<<<<<< HEAD
  for (auto n : mymesh->nodes<Parallel_type::OWNED>()) {
    Point npnt;
=======
  itn = mymesh->begin_nodes();
  while (itn != mymesh->end_nodes()) {
    auto n = *itn;

    JaliGeometry::Point npnt;
>>>>>>> 0f33c734
    mymesh->node_get_coordinates(n, &npnt);

    std::cerr << "Node " << n << "    Coord (" <<
        npnt[0] << ", " << npnt[1] << ", " << npnt[2] <<
        ")    Velocity (" << vels[n][0] << ", " << vels[n][1] <<
        ", " << vels[n][2] << ")" << std::endl << std::endl;
  }


  // Wrap up

  MPI_Finalize();
}




// Routine for initialization of state data


<<<<<<< HEAD
void initialize_data(Mesh& mesh, State& state) {

  // number of cells in the mesh - ALL means OWNED+GHOST
  int nc = mesh.num_entities(Entity_kind::CELL, Parallel_type::ALL);
=======
void initialize_data(const std::shared_ptr<Mesh> mesh,
                     State& state) {

  // number of cells in the mesh - ALL means OWNED+GHOST
  int nc = mesh->num_entities(CELL, ALL);
>>>>>>> 0f33c734

  // Create a density vector that will be used to initialize a state
  // variable called 'rho99' on cells

  std::vector<double> density(nc);
<<<<<<< HEAD
  for (auto c : mesh.cells<Parallel_type::OWNED>()) {
    Point ccen = mesh.cell_centroid(c);
=======
  auto itc = mesh->begin_cells();
  while (itc != mesh->end_cells()) {
    auto c = *itc;
    JaliGeometry::Point ccen = mesh->cell_centroid(c);
>>>>>>> 0f33c734
    density[c] = ccen[0]+ccen[1]+ccen[2];
  }

  // Create a state vector of densities on cells using the
  // initialization data.  This says to create a vector named
  // "rhoMetal" on each cell and populate it with the given
  // data. Since density is a std::vector<double> we have to send in
  // the address of the first element.  as &(density[0]).

<<<<<<< HEAD
  state.add(density_name, Entity_kind::CELL, &(density[0]));
=======
  state.add(density_name, CELL, &(density[0]));
>>>>>>> 0f33c734


  // Create a velocity vector

<<<<<<< HEAD
  int dim = mesh.space_dimension();
  int nn = mesh.num_nodes<Parallel_type::ALL>();
=======
  int dim = mesh->space_dimension();
  int nn = mesh->num_entities(NODE, ALL);
>>>>>>> 0f33c734

  // Initialize to zero

  std::array<double, 3> initarray;
  for (int i = 0; i < dim; ++i) initarray[i] = 0.0;

  std::vector<std::array<double, 3>> vels(nn, initarray);

  // Add it to the state manager

<<<<<<< HEAD
  state.add(velocity_name, Entity_kind::NODE, &(vels[0]));
=======
  state.add(velocity_name, NODE, &(vels[0]));
>>>>>>> 0f33c734
}
<|MERGE_RESOLUTION|>--- conflicted
+++ resolved
@@ -35,12 +35,7 @@
 // illustrate definition/initialization of state data in one place and
 // retrieval of the data by name in another
 
-<<<<<<< HEAD
-void initialize_data(Mesh& mesh, State& state);
-
-=======
 void initialize_data(const std::shared_ptr<Mesh> mesh, State& state);
->>>>>>> 0f33c734
 
 
 // Start main routine
@@ -69,13 +64,8 @@
   std::shared_ptr<Mesh> mymesh;  // Pointer to a mesh object
   if (framework_available(MSTK)) {  // check if framework is available
     mesh_factory.preference(pref);
-<<<<<<< HEAD
   
-    // Create a 3D mesh from (0.0, 0.0, 0.0) to (1.0, 1.0, 1.0) with 10, 5
-=======
-
     // Create a 3D mesh from (0.0,0.0,0.0) to (1.0,1.0,1.0) with 10, 5
->>>>>>> 0f33c734
     // and 5 elements in the X, Y and Z directions. Specify that we
     // did not instantiate a geometric model (NULL). Also, request
     // faces, edges, wedges and corners (true, true, true, true)
@@ -107,11 +97,7 @@
   // density_name and a vector array on nodes using the string in
   // velocity_name
 
-<<<<<<< HEAD
-  initialize_data(*mymesh, mystate);
-=======
   initialize_data(mymesh, mystate);
->>>>>>> 0f33c734
 
 
   // Retrieve the density data on cells. This is indirect. The find
@@ -120,11 +106,7 @@
   // argument for StateVector (in this case it is "double")
 
   StateVector<double> rhovec;
-<<<<<<< HEAD
   bool found = mystate.get(density_name, Entity_kind::CELL, &rhovec);
-=======
-  bool found = mystate.get(density_name, CELL, &rhovec);
->>>>>>> 0f33c734
   if (!found) {
     std::cerr << "Could not find state vector on cells with name " <<
         density_name << std::endl;
@@ -133,11 +115,7 @@
 
   // Compute the average density on cells using all node connected neighbors
 
-<<<<<<< HEAD
   int nc = mymesh->num_entities(Entity_kind::CELL, Parallel_type::ALL);
-=======
-  int nc = mymesh->num_entities(CELL, ALL);
->>>>>>> 0f33c734
   double *ave_density = new double[nc];
   for (int i = 0; i < nc; ++i) ave_density[i] = 0.0;
 
@@ -146,11 +124,7 @@
     // Get all (owned or ghost) node connected/adjacent neighbors of a cell
 
     Entity_ID_List nbrs;
-<<<<<<< HEAD
     mymesh->cell_get_node_adj_cells(c, Parallel_type::ALL, &nbrs);
-=======
-    mymesh->cell_get_node_adj_cells(c, ALL, &nbrs);
->>>>>>> 0f33c734
 
     for (auto const & c : nbrs)
       ave_density[c] += rhovec[c];
@@ -159,14 +133,9 @@
 
   // Add the average density data as a new state vector
 
-<<<<<<< HEAD
   StateVector<double>& rhobarvec = mystate.add("rhobar", Entity_kind::CELL,
                                                ave_density);
-  
-=======
-  StateVector<double> &rhobarvec = mystate.add("rhobar", CELL, ave_density);
-
->>>>>>> 0f33c734
+
   delete [] ave_density;
 
 
@@ -174,11 +143,7 @@
   // Retrieve the vector of velocities
 
   StateVector<std::array<double, 3>> vels;
-<<<<<<< HEAD
   found = mystate.get(velocity_name, Entity_kind::NODE, &vels);
-=======
-  found = mystate.get(velocity_name, NODE, &vels);
->>>>>>> 0f33c734
   if (!found) {
     std::cerr << "Could not find state vector on nodes with name " <<
         velocity_name << std::endl;
@@ -193,11 +158,7 @@
     // Get the cells using (connected to) this node
 
     Entity_ID_List nodecells;
-<<<<<<< HEAD
     mymesh->node_get_cells(n, Parallel_type::ALL, &nodecells);
-=======
-    mymesh->node_get_cells(n, ALL, &nodecells);
->>>>>>> 0f33c734
 
     std::array<double, 3> tmpvels;
     for (int i = 0; i < 3; ++i) tmpvels[i] = 0.0;
@@ -222,18 +183,9 @@
 
   std::cerr << "Average densities at cell centers:" << std::endl;
 
-<<<<<<< HEAD
   for (auto c : mymesh->cells<Parallel_type::OWNED>()) {
     Point ccen = mymesh->cell_centroid(c);
     
-=======
-  itc = mymesh->begin_cells();
-  while (itc != mymesh->end_cells()) {
-    auto c = *itc;
-
-    JaliGeometry::Point ccen = mymesh->cell_centroid(c);
-
->>>>>>> 0f33c734
     std::cerr << "Cell " << c << "    Centroid (" <<
         ccen[0] << ", " << ccen[1] << ", " << ccen[2] <<
         ")    Ave density " << rhobarvec[c] << std::endl;
@@ -245,16 +197,8 @@
 
   std::cerr << "Computed velocities at nodes:" << std::endl;
 
-<<<<<<< HEAD
   for (auto n : mymesh->nodes<Parallel_type::OWNED>()) {
     Point npnt;
-=======
-  itn = mymesh->begin_nodes();
-  while (itn != mymesh->end_nodes()) {
-    auto n = *itn;
-
-    JaliGeometry::Point npnt;
->>>>>>> 0f33c734
     mymesh->node_get_coordinates(n, &npnt);
 
     std::cerr << "Node " << n << "    Coord (" <<
@@ -275,32 +219,17 @@
 // Routine for initialization of state data
 
 
-<<<<<<< HEAD
-void initialize_data(Mesh& mesh, State& state) {
+void initialize_data(const std::shared_ptr<Mesh> mesh, State& state) {
 
   // number of cells in the mesh - ALL means OWNED+GHOST
   int nc = mesh.num_entities(Entity_kind::CELL, Parallel_type::ALL);
-=======
-void initialize_data(const std::shared_ptr<Mesh> mesh,
-                     State& state) {
-
-  // number of cells in the mesh - ALL means OWNED+GHOST
-  int nc = mesh->num_entities(CELL, ALL);
->>>>>>> 0f33c734
 
   // Create a density vector that will be used to initialize a state
   // variable called 'rho99' on cells
 
   std::vector<double> density(nc);
-<<<<<<< HEAD
   for (auto c : mesh.cells<Parallel_type::OWNED>()) {
     Point ccen = mesh.cell_centroid(c);
-=======
-  auto itc = mesh->begin_cells();
-  while (itc != mesh->end_cells()) {
-    auto c = *itc;
-    JaliGeometry::Point ccen = mesh->cell_centroid(c);
->>>>>>> 0f33c734
     density[c] = ccen[0]+ccen[1]+ccen[2];
   }
 
@@ -310,22 +239,13 @@
   // data. Since density is a std::vector<double> we have to send in
   // the address of the first element.  as &(density[0]).
 
-<<<<<<< HEAD
   state.add(density_name, Entity_kind::CELL, &(density[0]));
-=======
-  state.add(density_name, CELL, &(density[0]));
->>>>>>> 0f33c734
 
 
   // Create a velocity vector
 
-<<<<<<< HEAD
   int dim = mesh.space_dimension();
   int nn = mesh.num_nodes<Parallel_type::ALL>();
-=======
-  int dim = mesh->space_dimension();
-  int nn = mesh->num_entities(NODE, ALL);
->>>>>>> 0f33c734
 
   // Initialize to zero
 
@@ -336,9 +256,5 @@
 
   // Add it to the state manager
 
-<<<<<<< HEAD
   state.add(velocity_name, Entity_kind::NODE, &(vels[0]));
-=======
-  state.add(velocity_name, NODE, &(vels[0]));
->>>>>>> 0f33c734
 }
