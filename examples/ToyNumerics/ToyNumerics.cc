/*
Copyright (c) 2017, Los Alamos National Security, LLC
All rights reserved.

Copyright 2017. Los Alamos National Security, LLC. This software was
produced under U.S. Government contract DE-AC52-06NA25396 for Los
Alamos National Laboratory (LANL), which is operated by Los Alamos
National Security, LLC for the U.S. Department of Energy. The
U.S. Government has rights to use, reproduce, and distribute this
software.  NEITHER THE GOVERNMENT NOR LOS ALAMOS NATIONAL SECURITY,
LLC MAKES ANY WARRANTY, EXPRESS OR IMPLIED, OR ASSUMES ANY LIABILITY
FOR THE USE OF THIS SOFTWARE.  If software is modified to produce
derivative works, such modified software should be clearly marked, so
as not to confuse it with the version available from LANL.
 
Additionally, redistribution and use in source and binary forms, with
or without modification, are permitted provided that the following
conditions are met:

1.  Redistributions of source code must retain the above copyright
notice, this list of conditions and the following disclaimer.
2.  Redistributions in binary form must reproduce the above copyright
notice, this list of conditions and the following disclaimer in the
documentation and/or other materials provided with the distribution.
3.  Neither the name of Los Alamos National Security, LLC, Los Alamos
National Laboratory, LANL, the U.S. Government, nor the names of its
contributors may be used to endorse or promote products derived from
this software without specific prior written permission.
 
THIS SOFTWARE IS PROVIDED BY LOS ALAMOS NATIONAL SECURITY, LLC AND
CONTRIBUTORS "AS IS" AND ANY EXPRESS OR IMPLIED WARRANTIES, INCLUDING,
BUT NOT LIMITED TO, THE IMPLIED WARRANTIES OF MERCHANTABILITY AND
FITNESS FOR A PARTICULAR PURPOSE ARE DISCLAIMED. IN NO EVENT SHALL LOS
ALAMOS NATIONAL SECURITY, LLC OR CONTRIBUTORS BE LIABLE FOR ANY
DIRECT, INDIRECT, INCIDENTAL, SPECIAL, EXEMPLARY, OR CONSEQUENTIAL
DAMAGES (INCLUDING, BUT NOT LIMITED TO, PROCUREMENT OF SUBSTITUTE
GOODS OR SERVICES; LOSS OF USE, DATA, OR PROFITS; OR BUSINESS
INTERRUPTION) HOWEVER CAUSED AND ON ANY THEORY OF LIABILITY, WHETHER
IN CONTRACT, STRICT LIABILITY, OR TORT (INCLUDING NEGLIGENCE OR
OTHERWISE) ARISING IN ANY WAY OUT OF THE USE OF THIS SOFTWARE, EVEN IF
ADVISED OF THE POSSIBILITY OF SUCH DAMAGE.
*/


#include <iostream>
#include <vector>
#include <array>

#include "mpi.h"

#include "dbc.hh"
#include "errors.hh"
#include "Mesh.hh"
#include "MeshFactory.hh"
#include "JaliStateVector.h"
#include "JaliState.h"

// Code that attempts to _mock_ what may be done in a staggered grid
// numerical scheme with some fields on cells and others on nodes
// The "numerics" have no relation to any real numerical algorithm but
// but illustrate how a real algorithm may be written

using namespace Jali;
using namespace JaliGeometry;

// Define two variable names that will be used to define state data in
// the "initialize_data" routine and retrieve it in "main"

std::string density_name("rhoMetal");
std::string velocity_name("nodevel");

// Forward declaration of routine to initialize data - meant to
// illustrate definition/initialization of state data in one place and
// retrieval of the data by name in another

void initialize_data(const std::shared_ptr<Mesh> mesh,
                     std::shared_ptr<State> state);


// Start main routine


int main(int argc, char *argv[]) {

  // Jali depends on MPI

  MPI_Init(&argc, &argv);

  // Create a mesh factory object - this object has methods for
  // specifying the preference of mesh frameworks and unified
  // interfaces for instantiating a mesh object of a particular
  // framework type

  MPI_Comm comm = MPI_COMM_WORLD;
  MeshFactory mesh_factory(comm);

  // Specify that MSTK is the preferred mesh framework. Currently Jali is
  // compiled only with MSTK support

  std::shared_ptr<Mesh> mymesh;  // Pointer to a mesh object
  bool parallel_mesh = false;
  int mesh_dimension = 3;
  if (framework_available(MSTK) &&
      framework_generates(MSTK, parallel_mesh, mesh_dimension)) {

    mesh_factory.framework(MSTK);
  
    // Create a 3D mesh from (0.0,0.0,0.0) to (1.0,1.0,1.0) with 10, 5
    // and 5 elements in the X, Y and Z directions. Specify that we
    // want all kinds of entities (faces, edges, wedges and corners)
    // to be present. Finally, request that the mesh be divided into 10
    // tiles.

    int num_tiles_requested = 10;
    mesh_factory.included_entities(Entity_kind::ALL_KIND);
    mesh_factory.num_tiles(num_tiles_requested);
    mesh_factory.num_ghost_layers_tile(1);
    mymesh = mesh_factory(0.0, 0.0, 0.0, 1.0, 1.0, 1.0, 10, 5, 5);
  }


  // Spatial dimension of points in the mesh - since this is a 3D mesh, this
  // should be 3

  int spdim = mymesh->space_dimension();


  // Topological dimension of cells in the mesh - since this is a 3D
  // mesh, this should be 3

  int celldim = mymesh->manifold_dimension();


  // Create a state manager for handling data associated with mesh entities

  std::shared_ptr<State> mystate = Jali::State::create(mymesh);


  // Initialize the state manager with some data - see routine at end
  // of file.  It sets up a scalar array on cells using the string in
  // density_name and a vector array on nodes using the string in
  // velocity_name

  initialize_data(mymesh, mystate);


  // Retrieve the density data on cells. This is indirect. The find
  // routine returns an iterator value and one has to dereference it
  // to get at the StateVector. This means one needs to know the template
  // argument for StateVector (in this case it is "double")

<<<<<<< HEAD
  StateVector<double> rhovec;
=======
  UniStateVector<double> rhovec;
>>>>>>> 4348da93
  bool found = mystate->get(density_name, mymesh, Entity_kind::CELL,
                            Entity_type::ALL, &rhovec);
  if (!found) {
    std::cerr << "Could not find state vector on cells with name " <<
        density_name << std::endl;
    exit(-1);
  }

  // Compute the average density on cells using all node connected neighbors

  int nc = mymesh->num_entities(Entity_kind::CELL, Entity_type::ALL);
  double *ave_density = new double[nc];
  for (int i = 0; i < nc; ++i) ave_density[i] = 0.0;

  for (auto const& t : mymesh->tiles()) {
    for (auto const& c : t->cells()) {

      // Get all (owned or ghost) node connected/adjacent neighbors of a cell

      Entity_ID_List nbrs;
      mymesh->cell_get_node_adj_cells(c, Entity_type::ALL, &nbrs);

      for (auto const & nc : nbrs)
        ave_density[c] += rhovec[nc];
      ave_density[c] /= nbrs.size();
    }
  }

  // Add the average density data as a new state vector

<<<<<<< HEAD
  StateVector<double>& rhobarvec = mystate->add("rhobar", mymesh,
=======
  UniStateVector<double>& rhobarvec = mystate->add("rhobar", mymesh,
>>>>>>> 4348da93
                                                Entity_kind::CELL,
                                                Entity_type::ALL,
                                                ave_density);

  delete [] ave_density;



  // Retrieve the vector of velocities

<<<<<<< HEAD
  StateVector<std::array<double, 3>, Mesh> vels;
=======
  UniStateVector<std::array<double, 3>, Mesh> vels;
>>>>>>> 4348da93
  found = mystate->get(velocity_name, mymesh, Entity_kind::NODE,
                       Entity_type::ALL, &vels);
  if (!found) {
    std::cerr << "Could not find state vector on nodes with name " <<
        velocity_name << std::endl;
    exit(-1);
  }

  // Update them to be the average of the centroids of the connected
  // cells weighted by the average cell density

  for (auto const& t : mymesh->tiles()) {
    for (auto const n : t->nodes()) {

      // Get the cells using (connected to) this node

      Entity_ID_List nodecells;
      mymesh->node_get_cells(n, Entity_type::ALL, &nodecells);

      std::array<double, 3> tmpvels;
      for (int i = 0; i < 3; ++i) tmpvels[i] = 0.0;

      for (auto c : nodecells) {

        // Get cell centroid - this is computed once and cached unless the
        // mesh changes or the routine is explicitly asked to recompute it
        // to help understand the effect of a temporary change

        JaliGeometry::Point ccen = mymesh->cell_centroid(c);
        for (int i = 0; i < 3; ++i) tmpvels[i] += rhobarvec[c]*ccen[i];

      }

      vels[n] = tmpvels;
    }
  }



  // Print out the average densities at cell centers

  std::cerr << "Average densities at cell centers:" << std::endl;

  for (auto c : mymesh->cells<Entity_type::PARALLEL_OWNED>()) {
    Point ccen = mymesh->cell_centroid(c);
    
    std::cerr << "Cell " << c << "    Centroid (" <<
        ccen[0] << ", " << ccen[1] << ", " << ccen[2] <<
        ")    Ave density " << rhobarvec[c] << std::endl;
  }
  std::cerr << std::endl << std::endl;


  // Print out computed velocities at nodes

  std::cerr << "Computed velocities at nodes:" << std::endl;

  for (auto n : mymesh->nodes<Entity_type::PARALLEL_OWNED>()) {
    Point npnt;
    mymesh->node_get_coordinates(n, &npnt);

    std::cerr << "Node " << n << "    Coord (" <<
        npnt[0] << ", " << npnt[1] << ", " << npnt[2] <<
        ")    Velocity (" << vels[n][0] << ", " << vels[n][1] <<
        ", " << vels[n][2] << ")" << std::endl << std::endl;
  }


  // Wrap up

  MPI_Finalize();
}




// Routine for initialization of state data


void initialize_data(const std::shared_ptr<Mesh> mesh,
                     std::shared_ptr<State> state) {

  // number of cells in the mesh - ALL means OWNED+GHOST
  int nc = mesh->num_cells<Entity_type::ALL>();

  // Add a state vector, called "rho99", of densities on cells.
  // This says to create a vector named "rhoMetal" on each cell
  // initialized to 0.0

<<<<<<< HEAD
  StateVector<double, Mesh>& density =
      state->add<double, Mesh, StateVector>(density_name, mesh,
                                            Entity_kind::CELL,
                                            Entity_type::ALL, 0.0);
=======
  UniStateVector<double, Mesh>& density =
      state->add<double, Mesh, UniStateVector>(density_name, mesh,
                                               Entity_kind::CELL,
                                               Entity_type::ALL, 0.0);
>>>>>>> 4348da93


  // Create a density vector that will be used to initialize a state
  // variable called 'rho99' on cells

  for (auto c : mesh->cells<Entity_type::PARALLEL_OWNED>()) {
    Point ccen = mesh->cell_centroid(c);
    density[c] = ccen[0]+ccen[1]+ccen[2];
  }


  // Add a state vector for velocities

  int dim = mesh->space_dimension();
  int nn = mesh->num_nodes<Entity_type::ALL>();

  std::array<double, 3> initarray;
  for (int i = 0; i < dim; ++i) initarray[i] = 0.0;

  // Note that we did not send in the second template parameter Mesh -
  // it is the default

<<<<<<< HEAD
  StateVector<std::array<double, 3>>& velocity =
      state->add<std::array<double, 3>, Mesh, StateVector>(velocity_name,
                                                           mesh,
                                                           Entity_kind::NODE,
                                                           Entity_type::ALL,
                                                           initarray);
=======
  UniStateVector<std::array<double, 3>>& velocity =
      state->add<std::array<double, 3>, Mesh, UniStateVector>(velocity_name,
                                                              mesh,
                                                              Entity_kind::NODE,
                                                              Entity_type::ALL,
                                                              initarray);
>>>>>>> 4348da93
}
<|MERGE_RESOLUTION|>--- conflicted
+++ resolved
@@ -1,46 +1,7 @@
-/*
-Copyright (c) 2017, Los Alamos National Security, LLC
-All rights reserved.
-
-Copyright 2017. Los Alamos National Security, LLC. This software was
-produced under U.S. Government contract DE-AC52-06NA25396 for Los
-Alamos National Laboratory (LANL), which is operated by Los Alamos
-National Security, LLC for the U.S. Department of Energy. The
-U.S. Government has rights to use, reproduce, and distribute this
-software.  NEITHER THE GOVERNMENT NOR LOS ALAMOS NATIONAL SECURITY,
-LLC MAKES ANY WARRANTY, EXPRESS OR IMPLIED, OR ASSUMES ANY LIABILITY
-FOR THE USE OF THIS SOFTWARE.  If software is modified to produce
-derivative works, such modified software should be clearly marked, so
-as not to confuse it with the version available from LANL.
- 
-Additionally, redistribution and use in source and binary forms, with
-or without modification, are permitted provided that the following
-conditions are met:
-
-1.  Redistributions of source code must retain the above copyright
-notice, this list of conditions and the following disclaimer.
-2.  Redistributions in binary form must reproduce the above copyright
-notice, this list of conditions and the following disclaimer in the
-documentation and/or other materials provided with the distribution.
-3.  Neither the name of Los Alamos National Security, LLC, Los Alamos
-National Laboratory, LANL, the U.S. Government, nor the names of its
-contributors may be used to endorse or promote products derived from
-this software without specific prior written permission.
- 
-THIS SOFTWARE IS PROVIDED BY LOS ALAMOS NATIONAL SECURITY, LLC AND
-CONTRIBUTORS "AS IS" AND ANY EXPRESS OR IMPLIED WARRANTIES, INCLUDING,
-BUT NOT LIMITED TO, THE IMPLIED WARRANTIES OF MERCHANTABILITY AND
-FITNESS FOR A PARTICULAR PURPOSE ARE DISCLAIMED. IN NO EVENT SHALL LOS
-ALAMOS NATIONAL SECURITY, LLC OR CONTRIBUTORS BE LIABLE FOR ANY
-DIRECT, INDIRECT, INCIDENTAL, SPECIAL, EXEMPLARY, OR CONSEQUENTIAL
-DAMAGES (INCLUDING, BUT NOT LIMITED TO, PROCUREMENT OF SUBSTITUTE
-GOODS OR SERVICES; LOSS OF USE, DATA, OR PROFITS; OR BUSINESS
-INTERRUPTION) HOWEVER CAUSED AND ON ANY THEORY OF LIABILITY, WHETHER
-IN CONTRACT, STRICT LIABILITY, OR TORT (INCLUDING NEGLIGENCE OR
-OTHERWISE) ARISING IN ANY WAY OUT OF THE USE OF THIS SOFTWARE, EVEN IF
-ADVISED OF THE POSSIBILITY OF SUCH DAMAGE.
-*/
-
+//
+// Copyright Los Alamos National Security, LLC 2009-2015
+// All rights reserved. See Copyright notice in main directory
+//
 
 #include <iostream>
 #include <vector>
@@ -149,11 +110,7 @@
   // to get at the StateVector. This means one needs to know the template
   // argument for StateVector (in this case it is "double")
 
-<<<<<<< HEAD
-  StateVector<double> rhovec;
-=======
   UniStateVector<double> rhovec;
->>>>>>> 4348da93
   bool found = mystate->get(density_name, mymesh, Entity_kind::CELL,
                             Entity_type::ALL, &rhovec);
   if (!found) {
@@ -184,11 +141,7 @@
 
   // Add the average density data as a new state vector
 
-<<<<<<< HEAD
-  StateVector<double>& rhobarvec = mystate->add("rhobar", mymesh,
-=======
   UniStateVector<double>& rhobarvec = mystate->add("rhobar", mymesh,
->>>>>>> 4348da93
                                                 Entity_kind::CELL,
                                                 Entity_type::ALL,
                                                 ave_density);
@@ -199,11 +152,7 @@
 
   // Retrieve the vector of velocities
 
-<<<<<<< HEAD
-  StateVector<std::array<double, 3>, Mesh> vels;
-=======
   UniStateVector<std::array<double, 3>, Mesh> vels;
->>>>>>> 4348da93
   found = mystate->get(velocity_name, mymesh, Entity_kind::NODE,
                        Entity_type::ALL, &vels);
   if (!found) {
@@ -293,17 +242,10 @@
   // This says to create a vector named "rhoMetal" on each cell
   // initialized to 0.0
 
-<<<<<<< HEAD
-  StateVector<double, Mesh>& density =
-      state->add<double, Mesh, StateVector>(density_name, mesh,
-                                            Entity_kind::CELL,
-                                            Entity_type::ALL, 0.0);
-=======
   UniStateVector<double, Mesh>& density =
       state->add<double, Mesh, UniStateVector>(density_name, mesh,
                                                Entity_kind::CELL,
                                                Entity_type::ALL, 0.0);
->>>>>>> 4348da93
 
 
   // Create a density vector that will be used to initialize a state
@@ -326,19 +268,10 @@
   // Note that we did not send in the second template parameter Mesh -
   // it is the default
 
-<<<<<<< HEAD
-  StateVector<std::array<double, 3>>& velocity =
-      state->add<std::array<double, 3>, Mesh, StateVector>(velocity_name,
-                                                           mesh,
-                                                           Entity_kind::NODE,
-                                                           Entity_type::ALL,
-                                                           initarray);
-=======
   UniStateVector<std::array<double, 3>>& velocity =
       state->add<std::array<double, 3>, Mesh, UniStateVector>(velocity_name,
                                                               mesh,
                                                               Entity_kind::NODE,
                                                               Entity_type::ALL,
                                                               initarray);
->>>>>>> 4348da93
 }
