--- conflicted
+++ resolved
@@ -102,11 +102,7 @@
 
   // Create a Jali State Manager
 
-<<<<<<< HEAD
-  State mystate(mymesh.get());
-=======
   Jali::State mystate(mymesh);
->>>>>>> 0f33c734
 
 
   // Create some CELL-based data
@@ -215,13 +211,8 @@
                                      {24.0, 25.0, 26.0}};
 
 
-<<<<<<< HEAD
   StateVector<std::array<double, 3>> pntvec("vec3", Entity_kind::NODE,
-                                            mymesh.get(),
-                                            &(arrdata[0]));
-=======
-  Jali::StateVector<std::array<double,3>> pntvec("vec3",Jali::NODE,mymesh,&(arrdata[0]));
->>>>>>> 0f33c734
+                                            mymesh, &(arrdata[0]));
 
   std::cerr << pntvec << std::endl;
 
